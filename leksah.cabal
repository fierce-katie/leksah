--- conflicted
+++ resolved
@@ -115,11 +115,7 @@
                        regex-tdfa ==1.1.*, regex-base ==0.93.*, utf8-string >=0.3.1.1 && <0.4, array >=0.2.0.0 && <0.4,
                        time >=0.1 && <1.5, ltk >= 0.10 && <0.12, binary-shared >= 0.8 && <0.9, deepseq >= 1.1.0.0 && <1.3,
                        hslogger >= 1.0.7 && <1.2, leksah-server >= 0.10.0.5 && <0.12, network >= 2.2 && <3.0,
-<<<<<<< HEAD
-                       ghc >=6.10.1 && <7.4, strict >= 0.3.2 && <0.4, enumerator >=0.4.14 && <0.5, text >= 0.11.1.9 && < 0.12,
-=======
-                       ghc >=6.10.1 && <7.3, strict >= 0.3.2 && <0.4, enumerator >=0.4.14 && <0.5, text >= 0.11.1.5 && < 0.12,
->>>>>>> 54942b1b
+                       ghc >=6.10.1 && <7.4, strict >= 0.3.2 && <0.4, enumerator >=0.4.14 && <0.5, text >= 0.11.1.5 && < 0.12,
                        gio >= 0.12.2 && < 0.13
 
     if (impl(ghc >= 7.2))
@@ -192,11 +188,7 @@
                        regex-tdfa ==1.1.*, regex-base ==0.93.*, utf8-string >=0.3.1.1 && <0.4, array >=0.2.0.0 && <0.4,
                        time >=0.1 && <1.5, ltk >= 0.10 && <0.12, binary-shared >= 0.8 && <0.9, deepseq >= 1.1.0.0 && <1.3,
                        hslogger >= 1.0.7 && <1.2, leksah-server >= 0.10.0.5 && <0.12, network >= 2.2 && <3.0,
-<<<<<<< HEAD
-                       ghc >=6.10.1 && <7.4, strict >= 0.3.2 && <0.4, enumerator >=0.4.14 && <0.5, text >= 0.11.1.9 && < 0.12,
-=======
-                       ghc >=6.10.1 && <7.3, strict >= 0.3.2 && <0.4, enumerator >=0.4.14 && <0.5, text >= 0.11.1.5 && < 0.12,
->>>>>>> 54942b1b
+                       ghc >=6.10.1 && <7.4, strict >= 0.3.2 && <0.4, enumerator >=0.4.14 && <0.5, text >= 0.11.1.5 && < 0.12,
                        gio >= 0.12.2 && < 0.13
     else
         hs-source-dirs: main
