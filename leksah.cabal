--- conflicted
+++ resolved
@@ -1,6 +1,5 @@
-<<<<<<< HEAD
 name: leksah
-version: 0.13.0.1
+version: 0.13.1.2
 cabal-version: >=1.10
 build-type: Simple
 license: GPL
@@ -43,13 +42,6 @@
             language-specs/lucius.lang
             language-specs/julius.lang
             language-specs/jmacro.lang
-
-            language-specs/haskell.lang
-            language-specs/haskell-literate.lang
-            language-specs/hamlet.lang
-            language-specs/cassius.lang
-            language-specs/lucius.lang
-            language-specs/julius.lang
 
             pics/ide_class.png
             pics/ide_configure.png
@@ -97,13 +89,14 @@
     default: False
     description: Build with support for multithreaded execution
 
+Flag gtk3
+    Default: True
+    Description: Use GTK3 rather than GTK2
+
 library
     if os(windows)
-        build-depends: Win32 >=2.2.0.0 && <2.3
+        build-depends: Win32 >=2.2.0.0 && <2.4
         extra-libraries: kernel32
---        extra-lib-dirs: C:/cygwin/lib/w32api
-        includes: windows.h
---        include-dirs: C:/cygwin/usr/include/w32api
     else
         build-depends: unix >=2.3.1.0 && <2.7
 
@@ -120,6 +113,9 @@
 
     if flag(threaded)
         ghc-options: -threaded
+
+    if flag(gtk3)
+        cpp-options: -DGTK3
 
     hs-source-dirs: src
     default-language: Haskell98
@@ -136,239 +132,6 @@
                        gio >=0.12.2 && <0.13, transformers >=0.2.2.0 && <0.4,
                        MissingH >=1.1.1.0 && <1.3,
                        vcsgui >=0.0.1 && < 0.1, vcswrapper >=0.0.1 && < 0.1,
-                       QuickCheck >=2.4.2 && <2.6
-
-    exposed-modules:
-        IDE.Leksah IDE.Completion IDE.ImportTool
-        IDE.Find IDE.Session IDE.Command IDE.Keymap IDE.Utils.GUIUtils IDE.SymbolNavigation
-        IDE.Package IDE.YiConfig IDE.OSX
-        IDE.GUIHistory IDE.SourceCandy IDE.NotebookFlipper
-        IDE.Core.Types IDE.Core.State
-        IDE.Metainfo.Provider
-        IDE.Pane.Preferences IDE.Pane.PackageEditor
-        IDE.Pane.Info IDE.Pane.Log IDE.Pane.SourceBuffer IDE.Pane.Modules
-        IDE.Pane.Search IDE.Pane.PackageFlags
-        IDE.LogRef IDE.Debug IDE.Pane.Grep IDE.Pane.Files
-        IDE.Pane.Breakpoints IDE.Pane.Trace IDE.Pane.Variables
-        IDE.Pane.Errors IDE.TextEditor IDE.Workspaces IDE.Workspaces.Writer
-        IDE.Statusbar IDE.Pane.Workspace IDE.PaneGroups
-        IDE.Utils.ServerConnection
-        IDE.BufferMode
-        IDE.Build
-        IDE.Command.VCS IDE.Command.VCS.Common IDE.Command.VCS.SVN IDE.Command.VCS.GIT IDE.Command.VCS.Mercurial
-        IDE.Command.VCS.Common.Workspaces
-        IDE.Command.VCS.Common.GUI
-        IDE.Command.VCS.Common.Helper
-        IDE.Command.VCS.Types
-        IDE.Command.Print
-
-    if (impl(ghc > 7))
-        other-modules:
-            Distribution.PackageDescription.PrettyPrintCopied
-            Distribution.PackageDescription.ParseCopied
-
-    if (impl(ghc >= 7.2))
-        binary-shared >=0.8.2
-
-    other-modules: Paths_leksah
-
-    ghc-prof-options: -auto-all -prof
-    ghc-shared-options: -auto-all
-    ghc-options: -fwarn-missing-fields -fwarn-incomplete-patterns -ferror-spans
-
-Executable leksah
-    if os(windows)
-        build-depends: Win32 >=2.2.0.0 && <2.3
-        extra-libraries: kernel32
---        extra-lib-dirs: C:/cygwin/lib/w32api
-        includes: windows.h
---        include-dirs: C:/cygwin/usr/include/w32api
-    else
-        build-depends: unix >=2.3.1.0 && <2.7
-
-    if os(osx)
-        build-depends: gtk-mac-integration >= 0.2.0.0 && <0.3
-
-    if flag(yi)
-        cpp-options: -DLEKSAH_WITH_YI
-
-    if flag(yi) && flag(dyre)
-        cpp-options: -DLEKSAH_WITH_DYRE
-
-    if impl(ghc < 7.0) && flag(yi)
-        build-depends: yi >=0.6.1 && <0.7
-
-    if impl(ghc < 7.0) && flag(yi) && flag(dyre)
-        build-depends: dyre >= 0.8.3 && <0.9
-
-    if flag(threaded)
-        ghc-options: -threaded
-
-    if impl(ghc < 7.0)
-        hs-source-dirs: src, main
-        build-depends: Cabal >=1.6.0.1 && <1.17, base >=4.0.0.0 && <4.7, binary >=0.5.0.0 && <0.6,
-                       bytestring >=0.9.0.1 && <0.11, containers >=0.2.0.0 && <0.6, directory >=1.0.0.2 && <3.1,
-                       filepath >=1.1.0.1 && <1.4, glib >=0.10 && <0.13, gtk >=0.10 && <0.13,
-                       gtksourceview2 >=0.10.0 && <0.13, mtl >=1.1.0.2 && <2.2, old-time >=1.0.0.1 && <1.2,
-                       parsec >=2.1.0.1 && <3.2, pretty >=1.0.1.0 && <1.2,
-                       regex-tdfa ==1.1.*, regex-base ==0.93.*, utf8-string >=0.3.1.1 && <0.4, array >=0.2.0.0 && <0.5,
-                       time >=0.1 && <1.5, ltk >=0.13 && <0.14, binary-shared >= 0.8 && <0.9, deepseq >= 1.1.0.0 && <1.4,
-                       hslogger >= 1.0.7 && <1.3, leksah-server >=0.13 && <0.14, network >= 2.2 && <3.0,
-                       ghc >=6.10.1 && <7.7, strict >= 0.3.2 && <0.4, enumerator >=0.4.14 && <0.5, text >= 0.11.1.5 && < 0.12,
-                       gio >=0.12.2 && <0.13, transformers >=0.2.2.0 && <0.4,
-                       QuickCheck >=2.4.2 && <2.6
-    else
-        hs-source-dirs: main
-        build-depends: leksah ==0.13.0.1, base >=4.0.0.0 && <= 4.7
-
-    default-language: Haskell98
-    main-is: Main.hs
-    buildable: True
-    ghc-prof-options: -auto-all -prof
-    ghc-shared-options: -auto-all
-    ghc-options:  -fwarn-missing-fields -fwarn-incomplete-patterns -ferror-spans
-
-test-suite tests
-    default-language: Haskell2010
-    type:       exitcode-stdio-1.0
-    hs-source-dirs: tests
-    main-is:    Tests.hs
-    build-depends: base >= 4.0.0.0 && <4.7, Cabal >=1.6.0.1 && <1.17, QuickCheck >=2.4.2 && <2.6,
-                   leksah ==0.13.0.1
-
-
-
-=======
-name: leksah
-version: 0.13.1.2
-cabal-version: >=1.10
-build-type: Simple
-license: GPL
-license-file: LICENSE
-copyright: 2007-2011 Juergen Nicklisch-Franken, Hamish Mackenzie
-maintainer: maintainer@leksah.org
-stability: provisional
-homepage: http://www.leksah.org
-package-url: http://code.haskell.org/leksah
-bug-reports: http://code.google.com/p/leksah/issues/list
-synopsis: Haskell IDE written in Haskell
-description: An Integrated Development Environment for Haskell written in Haskell.
-category: Development, IDE, Editor
-author: Juergen Nicklisch-Franken, Hamish Mackenzie
-tested-with: GHC == 7.2.2
-data-files: LICENSE
-            Readme.md
-
-            data/current.lkshs
-            data/candy.lkshc
-            data/keymap.lkshk
-            data/leksah.menu
-            data/prefs.lkshp
-            data/prefscoll.lkshp
-            data/emacs.lkshk
-            data/LICENSE
-            data/main.lksht
-            data/module.lksht
-            data/welcome.txt
-            data/leksah-welcome/Setup.lhs
-            data/leksah-welcome/leksah-welcome.cabal
-            data/leksah-welcome/src/Main.hs
-
-            language-specs/haskell.lang
-            language-specs/haskell-literate.lang
-            language-specs/hamlet.lang
-            language-specs/cassius.lang
-            language-specs/lucius.lang
-            language-specs/julius.lang
-            language-specs/jmacro.lang
-
-            pics/ide_class.png
-            pics/ide_configure.png
-            pics/ide_data.png
-            pics/ide_error_next.png
-            pics/ide_error_prev.png
-            pics/ide_function.png
-            pics/ide_instance.png
-            pics/ide_konstructor.png
-            pics/ide_make.png
-            pics/ide_method.png
-            pics/ide_newtype.png
-            pics/ide_other.png
-            pics/ide_reexported.png
-            pics/ide_rule.png
-            pics/ide_run.png
-            pics/ide_slot.png
-            pics/ide_source.png
-            pics/ide_source_local.png
-            pics/ide_type.png
-            pics/leksah.png
-            pics/ide_step.png
-            pics/ide_local.png
-            pics/ide_module.png
-            pics/ide_continue.png
-            pics/ide_debug.png
-            pics/ide_clean.png
-            pics/ide_build.png
-            pics/ide_link.png
-            pics/ide_rebuild_meta.png
-            pics/ide_empty.png
-data-dir: ""
-extra-source-files: Setup.lhs
-extra-tmp-files:
-
-flag yi
-    Default: False
-    Description: Experimental Yi support
-
-flag dyre
-    Default: True
-    Description: Experimental Yi support
-
-flag threaded
-    default: False
-    description: Build with support for multithreaded execution
-
-Flag gtk3
-    Default: True
-    Description: Use GTK3 rather than GTK2
-
-library
-    if os(windows)
-        build-depends: Win32 >=2.2.0.0 && <2.4
-        extra-libraries: kernel32
-    else
-        build-depends: unix >=2.3.1.0 && <2.7
-
-    if os(osx)
-        build-depends: gtk-mac-integration >= 0.2.0.0 && <0.3
-
-    if flag(yi)
-        build-depends: yi >=0.6.1 && <0.7
-        cpp-options: -DLEKSAH_WITH_YI
-
-    if flag(yi) && flag(dyre)
-        build-depends: dyre >= 0.8.3 && <0.9
-        cpp-options: -DLEKSAH_WITH_YI_DYRE
-
-    if flag(threaded)
-        ghc-options: -threaded
-
-    if flag(gtk3)
-        cpp-options: -DGTK3
-
-    hs-source-dirs: src
-    default-language: Haskell98
-
-    build-depends: Cabal >=1.6.0.1 && <1.17, base >=4.0.0.0 && <4.7, binary >=0.5.0.0 && <0.6,
-                       bytestring >=0.9.0.1 && <0.11, containers >=0.2.0.0 && <0.6, directory >=1.0.0.2 && <3.1,
-                       filepath >=1.1.0.1 && <1.4, glib >=0.10 && <0.13, gtk >=0.10 && <0.13,
-                       gtksourceview2 >=0.10.0 && <0.13, mtl >=1.1.0.2 && <2.2, old-time >=1.0.0.1 && <1.2,
-                       parsec >=2.1.0.1 && <3.2, pretty >=1.0.1.0 && <1.2,
-                       regex-tdfa ==1.1.*, regex-base ==0.93.*, utf8-string >=0.3.1.1 && <0.4, array >=0.2.0.0 && <0.5,
-                       time >=0.1 && <1.5, ltk >= 0.13 && <0.14, binary-shared >= 0.8 && <0.9, deepseq >= 1.1.0.0 && <1.4,
-                       hslogger >= 1.0.7 && <1.3, leksah-server >=0.13 && <0.14, network >= 2.2 && <3.0,
-                       ghc >=6.10.1 && <7.7, strict >= 0.3.2 && <0.4, enumerator >=0.4.14 && <0.5, text >= 0.11.1.5 && < 0.12,
-                       gio >=0.12.2 && <0.13, transformers >=0.2.2.0 && <0.4,
                        QuickCheck >=2.4.2 && <2.6, haskell-src-exts >=1.13.5 && <1.14,
                        hlint >=1.8.39 && <1.9
 
@@ -385,11 +148,17 @@
         IDE.LogRef IDE.Debug IDE.Pane.Grep IDE.Pane.Files
         IDE.Pane.HLint
         IDE.Pane.Breakpoints IDE.Pane.Trace IDE.Pane.Variables
-        IDE.Pane.Errors IDE.TextEditor IDE.Workspaces
+        IDE.Pane.Errors IDE.TextEditor IDE.Workspaces IDE.Workspaces.Writer
         IDE.Statusbar IDE.Pane.Workspace IDE.PaneGroups
         IDE.Utils.ServerConnection
         IDE.BufferMode
         IDE.Build
+        IDE.Command.VCS IDE.Command.VCS.Common IDE.Command.VCS.SVN IDE.Command.VCS.GIT IDE.Command.VCS.Mercurial
+        IDE.Command.VCS.Common.Workspaces
+        IDE.Command.VCS.Common.GUI
+        IDE.Command.VCS.Common.Helper
+        IDE.Command.VCS.Types
+        IDE.Command.Print
 
     if (impl(ghc > 7))
         other-modules:
@@ -445,6 +214,8 @@
                        hslogger >= 1.0.7 && <1.3, leksah-server >=0.13 && <0.14, network >= 2.2 && <3.0,
                        ghc >=6.10.1 && <7.7, strict >= 0.3.2 && <0.4, enumerator >=0.4.14 && <0.5, text >= 0.11.1.5 && < 0.12,
                        gio >=0.12.2 && <0.13, transformers >=0.2.2.0 && <0.4,
+                       MissingH >=1.1.1.0 && <1.3,
+                       vcsgui >=0.0.1 && < 0.1, vcswrapper >=0.0.1 && < 0.1,
                        QuickCheck >=2.4.2 && <2.6, haskell-src-exts >=1.13.5 && <1.14,
                        hlint >=1.8.39 && <1.9
     else
@@ -468,5 +239,3 @@
 
 
 
-
->>>>>>> b5730003
