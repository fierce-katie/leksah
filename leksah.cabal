--- conflicted
+++ resolved
@@ -226,11 +226,8 @@
     if flag(gtk3)
         cpp-options: -DGTK3
 
-<<<<<<< HEAD
-=======
     if flag(webkit)
         cpp-options: -DWEBKITGTK
->>>>>>> 21cc3b41
 
     if impl(ghc < 7.0)
         hs-source-dirs: src, main
@@ -250,16 +247,12 @@
                        hlint >=1.8.39 && <1.9
     else
         hs-source-dirs: main
-<<<<<<< HEAD
         if os(linux) && flag(loc)
             cpp-options: -DLOCALIZATION
-            build-depends: leksah == 0.13.1.2, base >= 4.0.0.0 && <=4.7, hgettext, setlocale
+            build-depends: leksah == 0.13.2.0, base >= 4.0.0.0 && <=4.7, hgettext, setlocale
         else
-            build-depends: leksah ==0.13.1.2, base >=4.0.0.0 && <= 4.7
-
-=======
-        build-depends: leksah ==0.13.2.0, base >=4.0.0.0 && <= 4.7
->>>>>>> 21cc3b41
+            build-depends: leksah ==0.13.2.0, base >=4.0.0.0 && <= 4.7
+
 
     default-language: Haskell98
     main-is: Main.hs
