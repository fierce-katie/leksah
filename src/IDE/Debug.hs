--- conflicted
+++ resolved
@@ -79,12 +79,6 @@
 import IDE.Utils.GUIUtils (getDebugToggled)
 import IDE.Package (debugStart, executeDebugCommand, tryDebug, printBindResultFlag,
         breakOnErrorFlag, breakOnExceptionFlag, printEvldWithShowFlag)
-<<<<<<< HEAD
-import IDE.Utils.Tool (ToolOutput(..), toolProcess)
-import IDE.Workspaces (packageTry_)
-import qualified Data.Enumerator as E
-import qualified Data.Enumerator.List as EL
-=======
 import IDE.Utils.Tool (ToolOutput(..), toolProcess, interruptProcessGroupOf)
 import IDE.Workspaces (packageTry)
 import qualified Data.Enumerator as E
@@ -92,7 +86,6 @@
 import Control.Monad.Trans.Class (MonadTrans(..))
 import Control.Monad.Trans.Reader (ask)
 import Control.Monad.IO.Class (MonadIO(..))
->>>>>>> 2f6a6db1
 
 debugCommand :: String -> E.Iteratee ToolOutput IDEM () -> DebugAction
 debugCommand command handler = do
@@ -139,11 +132,7 @@
         Just text -> packageTry $ tryDebug $ do
             debugSetLiberalScope
             debugCommand text $ do
-<<<<<<< HEAD
                 (out, _) <- EL.zip (EL.fold buildOutputString "") logOutputDefault
-=======
-                (out, _) <- EL.zip (EL.fold buildOutputString "") logOutput
->>>>>>> 2f6a6db1
                 lift $ insertTextAfterSelection $ " " ++ out
         Nothing   -> ideMessage Normal "Please select some text in the editor to execute"
     where
@@ -157,31 +146,19 @@
     maybeModuleName <- lift selectedModuleName
     case maybeModuleName of
         Just moduleName -> do
-<<<<<<< HEAD
             debugCommand (":module *" ++ moduleName) (return ())
-=======
-            debugCommand' (":module *" ++ moduleName) logOutput
->>>>>>> 2f6a6db1
         Nothing -> do
             mbPackage <- lift getActivePackageDescr
             case mbPackage of
                 Nothing -> return ()
                 Just p -> let packageNames = map (display . modu . mdModuleId) (pdModules p)
-<<<<<<< HEAD
                     in debugCommand' (foldl (\a b -> a ++ " *" ++ b) ":module + " packageNames)
                         (return ())
 
 debugAbandon :: IDEAction
 debugAbandon = do
 
-    packageTry_ $ tryDebug_ $ debugCommand ":abandon" logOutputDefault
-=======
-                    in debugCommand' (foldl (\a b -> a ++ " *" ++ b) ":module " packageNames)
-                        logOutput
-
-debugAbandon :: IDEAction
-debugAbandon = packageTry $ tryDebug $ debugCommand ":abandon" logOutput
->>>>>>> 2f6a6db1
+    packageTry $ tryDebug $ debugCommand ":abandon" logOutputDefault
 
 debugBack :: IDEAction
 debugBack = packageTry $ do
@@ -217,20 +194,12 @@
 
 debugDeleteAllBreakpoints :: IDEAction
 debugDeleteAllBreakpoints = do
-<<<<<<< HEAD
-    packageTry_ $ tryDebug_ $ debugCommand ":delete *" logOutputDefault
-=======
-    packageTry $ tryDebug $ debugCommand ":delete *" logOutput
->>>>>>> 2f6a6db1
+    packageTry $ tryDebug $ debugCommand ":delete *" logOutputDefault
     setBreakpointList []
 
 debugDeleteBreakpoint :: String -> LogRef -> IDEAction
 debugDeleteBreakpoint indexString lr = do
-<<<<<<< HEAD
-    packageTry_ $ tryDebug_ $ debugCommand (":delete " ++ indexString) logOutputDefault
-=======
-    packageTry $ tryDebug $ debugCommand (":delete " ++ indexString) logOutput
->>>>>>> 2f6a6db1
+    packageTry $ tryDebug $ debugCommand (":delete " ++ indexString) logOutputDefault
     bl <- readIDE breakpointRefs
     setBreakpointList $ filter (/= lr) bl
     ideR <- ask
@@ -240,40 +209,24 @@
 debugForce = do
     maybeText <- selectedTextOrCurrentLine
     case maybeText of
-<<<<<<< HEAD
-        Just text -> packageTry_ $ tryDebug_ $ debugCommand (":force " ++ text) logOutputDefault
+        Just text -> packageTry $ tryDebug $ debugCommand (":force " ++ text) logOutputDefault
         Nothing   -> ideMessage Normal "Please select an expression in the editor"
 
 debugHistory :: IDEAction
-debugHistory = packageTry_ $ tryDebug_ $ debugCommand ":history" logOutputDefault
-=======
-        Just text -> packageTry $ tryDebug $ debugCommand (":force " ++ text) logOutput
-        Nothing   -> ideMessage Normal "Please select an expression in the editor"
-
-debugHistory :: IDEAction
-debugHistory = packageTry $ tryDebug $ debugCommand ":history" logOutput
->>>>>>> 2f6a6db1
+debugHistory = packageTry $ tryDebug $ debugCommand ":history" logOutputDefault
 
 debugPrint :: IDEAction
 debugPrint = do
     maybeText <- selectedTextOrCurrentLine
     case maybeText of
-<<<<<<< HEAD
-        Just text -> packageTry_ $ tryDebug_ $ debugCommand (":print " ++ text) logOutputDefault
-=======
-        Just text -> packageTry $ tryDebug $ debugCommand (":print " ++ text) logOutput
->>>>>>> 2f6a6db1
+        Just text -> packageTry $ tryDebug $ debugCommand (":print " ++ text) logOutputDefault
         Nothing   -> ideMessage Normal "Please select an name in the editor"
 
 debugSimplePrint :: IDEAction
 debugSimplePrint = do
     maybeText <- selectedTextOrCurrentLine
     case maybeText of
-<<<<<<< HEAD
-        Just text -> packageTry_ $ tryDebug_ $ debugCommand (":force " ++ text) logOutputDefault
-=======
-        Just text -> packageTry $ tryDebug $ debugCommand (":force " ++ text) logOutput
->>>>>>> 2f6a6db1
+        Just text -> packageTry $ tryDebug $ debugCommand (":force " ++ text) logOutputDefault
         Nothing   -> ideMessage Normal "Please select an name in the editor"
 
 debugStep :: IDEAction
@@ -319,11 +272,7 @@
     tryDebug $ do
         (debugPackage, _) <- ask
         debugCommand ":trace" $ do
-<<<<<<< HEAD
             logOutputForLiveContextDefault debugPackage
-=======
-            logOutputForLiveContext debugPackage
->>>>>>> 2f6a6db1
             lift $ triggerEventIDE TraceChanged
             return ()
 
@@ -340,22 +289,14 @@
     case maybeText of
         Just text -> debugCommand (":trace " ++ text) $ do
 --            rootPath <- activeProjectDir
-<<<<<<< HEAD
             logOutputForLiveContextDefault debugPackage
-=======
-            logOutputForLiveContext debugPackage
->>>>>>> 2f6a6db1
             lift $ triggerEventIDE TraceChanged
             return ()
         Nothing   -> lift $ ideMessage Normal "Please select an expression in the editor"
 
 
 debugShowBindings :: IDEAction
-<<<<<<< HEAD
-debugShowBindings = packageTry_ $ tryDebug_ $ debugCommand ":show bindings" logOutputDefault
-=======
-debugShowBindings = packageTry $ tryDebug $ debugCommand ":show bindings" logOutput
->>>>>>> 2f6a6db1
+debugShowBindings = packageTry $ tryDebug $ debugCommand ":show bindings" logOutputDefault
 
 debugShowBreakpoints :: IDEAction
 debugShowBreakpoints = packageTry $ do
@@ -372,43 +313,23 @@
         debugCommand ":show context" (logOutputForHistoricContextDefault debugPackage)
 
 debugShowModules :: IDEAction
-<<<<<<< HEAD
-debugShowModules = packageTry_ $ tryDebug_ $ debugCommand ":show modules" $
+debugShowModules = packageTry $ tryDebug $ debugCommand ":show modules" $
     logOutputLines_Default $ \log logLaunch output -> liftIO $ do
-=======
-debugShowModules = packageTry $ tryDebug $ debugCommand ":show modules" $
-    logOutputLines_ $ \log output -> liftIO $ do
->>>>>>> 2f6a6db1
         case output of
             ToolInput  line -> appendLog log logLaunch (line ++ "\n") InputTag
             ToolOutput line | ", interpreted )" `isSuffixOf` line
-<<<<<<< HEAD
                             -> appendLog log logLaunch (line ++ "\n") LogTag
             ToolOutput line -> appendLog log logLaunch (line ++ "\n") InfoTag
             ToolError  line -> appendLog log logLaunch (line ++ "\n") ErrorTag
-            ToolPrompt      -> defaultLineLogger' log logLaunch output
+            ToolPrompt _    -> defaultLineLogger' log logLaunch output
             ToolExit _      -> appendLog log logLaunch "X--X--X ghci process exited unexpectedly X--X--X" FrameTag
         return ()
 
 debugShowPackages :: IDEAction
-debugShowPackages = packageTry_ $ tryDebug_ $ debugCommand ":show packages" logOutputDefault
+debugShowPackages = packageTry $ tryDebug $ debugCommand ":show packages" logOutputDefault
 
 debugShowLanguages :: IDEAction
-debugShowLanguages = packageTry_ $ tryDebug_ $ debugCommand ":show languages" logOutputDefault
-=======
-                            -> appendLog log (line ++ "\n") LogTag
-            ToolOutput line -> appendLog log (line ++ "\n") InfoTag
-            ToolError  line -> appendLog log (line ++ "\n") ErrorTag
-            ToolPrompt _    -> defaultLineLogger' log output
-            ToolExit _      -> appendLog log "X--X--X ghci process exited unexpectedly X--X--X" FrameTag
-        return ()
-
-debugShowPackages :: IDEAction
-debugShowPackages = packageTry $ tryDebug $ debugCommand ":show packages" logOutput
-
-debugShowLanguages :: IDEAction
-debugShowLanguages = packageTry $ tryDebug $ debugCommand ":show languages" logOutput
->>>>>>> 2f6a6db1
+debugShowLanguages = packageTry $ tryDebug $ debugCommand ":show languages" logOutputDefault
 
 debugInformation :: IDEAction
 debugInformation = do
@@ -448,13 +369,8 @@
             case maybeText of
                 Just text -> packageTry $ tryDebug $ do
                     (debugPackage, _) <- ask
-<<<<<<< HEAD
                     debugCommand (":module *" ++ moduleName) logOutputDefault
                     debugCommand (":break " ++ text) (logOutputForSetBreakpointDefault debugPackage)
-=======
-                    debugCommand' (":module *" ++ moduleName) logOutput
-                    debugCommand (":break " ++ text) (logOutputForSetBreakpoint debugPackage)
->>>>>>> 2f6a6db1
                 Nothing   -> do
                     maybeLocation <- selectedLocation
                     case maybeLocation of
@@ -469,11 +385,7 @@
 
 debugSet :: (Bool -> String) -> Bool -> IDEAction
 debugSet flag value = do
-<<<<<<< HEAD
-    packageTry_ $ tryDebug_ $ debugCommand (":set "++(flag value)) logOutputDefault
-=======
-    packageTry $ tryDebug $ debugCommand (":set "++(flag value)) logOutput
->>>>>>> 2f6a6db1
+    packageTry $ tryDebug $ debugCommand (":set "++(flag value)) logOutputDefault
 
 debugSetPrintEvldWithShow :: Bool -> IDEAction
 debugSetPrintEvldWithShow = debugSet printEvldWithShowFlag
