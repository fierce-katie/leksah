--- conflicted
+++ resolved
@@ -33,11 +33,7 @@
 ,   backgroundMake
 ,   makePackage
 
-<<<<<<< HEAD
---,   workspaceSetGitRepo
-=======
 ,   workspaceSetVCSConfig
->>>>>>> 10dc36b4
 ) where
 
 import IDE.Core.State
@@ -92,11 +88,7 @@
 import IDE.Build
 import IDE.Utils.FileUtils(myCanonicalizePath)
 
-<<<<<<< HEAD
---import qualified VCSWrapper.Git as Git
-=======
 import qualified VCSWrapper.Common as Vcs
->>>>>>> 10dc36b4
 
 
 setWorkspace :: Maybe Workspace -> IDEAction
@@ -463,11 +455,7 @@
 ,   wsPackagesFiles =   []
 ,   wsActivePackFile =   Nothing
 ,   wsNobuildPack   =   []
-<<<<<<< HEAD
---,   gitRepo         =   Nothing
-=======
 ,   vcsConfig       =   Nothing
->>>>>>> 10dc36b4
 }
 
 workspaceDescr :: [FieldDescriptionS Workspace]
@@ -502,22 +490,12 @@
             readParser
             wsActivePackFile
             (\fp a -> a{wsActivePackFile = fp})
-<<<<<<< HEAD
---    ,   mkFieldS
---            (paraName <<<- ParaName "Maybe a git repository" $ emptyParams)
---            (PP.text . show)
---            readParser
---            gitRepo
---            (\filePath a -> a{gitRepo = filePath})
-            ]
-=======
     ,   mkFieldS
             (paraName <<<- ParaName "Maybe Config of a Version Control System" $ emptyParams)
             (PP.text . show)
             readParser
             vcsConfig
             (\filePath a -> a{vcsConfig = filePath})]
->>>>>>> 10dc36b4
 
 
 addRecentlyUsedWorkspace :: FilePath -> IDEAction
@@ -604,15 +582,6 @@
                         (MoComposed [MoBuild,MoInstall])
                         (MoComposed [MoConfigure,MoBuild,MoInstall])) ws
 
-<<<<<<< HEAD
---workspaceSetGitRepo :: Maybe Git.GitRepo -> IDEAction
---workspaceSetGitRepo repo = do
---    modifyIDE_ (\ide -> do
---        let modifiedWs = (fromJust (workspace ide)) { gitRepo = repo }
---        ide {workspace = Just modifiedWs })
---    modifiedWs <- readIDE workspace
---    writeWorkspace $ fromJust modifiedWs
-=======
 workspaceSetVCSConfig :: Maybe Vcs.Config -> IDEAction
 workspaceSetVCSConfig config = do
     modifyIDE_ (\ide -> do
@@ -620,5 +589,4 @@
         ide {workspace = Just modifiedWs })
     modifiedWs <- readIDE workspace
     writeWorkspace $ fromJust modifiedWs
->>>>>>> 10dc36b4
-
+
