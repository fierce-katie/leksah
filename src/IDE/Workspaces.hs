{-# LANGUAGE CPP, ScopedTypeVariables #-}
-----------------------------------------------------------------------------
--
-- Module      :  IDE.Workspace
-- Copyright   :  2007-2011 Juergen Nicklisch-Franken, Hamish Mackenzie
-- License     :  GPL
--
-- Maintainer  :  maintainer@leksah.org
-- Stability   :  provisional
-- Portability :
--
-- | Represents a workspace, a work unit, which can be composed of multiple packages
--
-----------------------------------------------------------------------------
{-# LANGUAGE DeriveDataTypeable #-}
module IDE.Workspaces (
    workspaceNew
,   workspaceOpen
,   workspaceTry
,   workspaceTry_
,   workspaceOpenThis
,   workspaceClose
,   workspaceClean
,   workspaceMake
,   workspaceActivatePackage
,   workspaceAddPackage
,   workspaceAddPackage'
,   workspaceRemovePackage
,   workspacePackageNew
,   packageTry
,   packageTry_

,   backgroundMake
,   makePackage
) where

import IDE.Core.State
import Control.Monad.Trans (liftIO)
import Graphics.UI.Editor.Parameters
    (Parameter(..), (<<<-), paraName, emptyParams)
import Control.Monad (unless, when, liftM)
import Control.Monad.Reader (lift)
import Data.Maybe (isJust,fromJust )
import IDE.Utils.GUIUtils
    (chooseFile, chooseSaveFile)
import System.FilePath
       (takeFileName, (</>), isAbsolute, dropFileName, makeRelative,
        dropExtension, takeBaseName, addExtension, takeExtension,
        takeDirectory)
import Text.PrinterParser
    (readFields,
     writeFields,
     readParser,
     stringParser,
     intParser,
     mkFieldS,
     FieldDescriptionS(..))
import qualified Text.PrettyPrint as  PP (text)
import Graphics.UI.Gtk
       (dialogSetDefaultResponse, windowWindowPosition, widgetDestroy,
        dialogRun, messageDialogNew, dialogAddButton, Window(..),
        widgetHide, DialogFlags(..))
import IDE.Pane.PackageEditor (packageNew', choosePackageFile, standardSetup)
import Data.List (delete)
import IDE.Package
       (getModuleTemplate, getPackageDescriptionAndPath, activatePackage,
        deactivatePackage, idePackageFromPath)
import System.Directory
       (getHomeDirectory, createDirectoryIfMissing, doesFileExist)
import System.Time (getClockTime)
import Graphics.UI.Gtk.Windows.MessageDialog
    (ButtonsType(..), MessageType(..))
#if MIN_VERSION_gtk(0,10,5)
import Graphics.UI.Gtk.Windows.Dialog (ResponseId(..))
#else
import Graphics.UI.Gtk.General.Structs (ResponseId(..))
#endif
import qualified Control.Exception as Exc (SomeException(..), throw, Exception)
import Data.Typeable (Typeable)
import Control.Monad.Reader.Class (ask)
import qualified Data.Map as  Map (empty, insert, lookup)
import IDE.Pane.SourceBuffer (fileOpenThis, fileCheckAll, belongsToPackage)
import qualified System.IO.UTF8 as UTF8 (writeFile)
import System.Glib.Attributes (AttrOp(..), set)
import Graphics.UI.Gtk.General.Enums (WindowPosition(..))
import Control.Applicative ((<$>))
import IDE.Build
import IDE.Utils.FileUtils(myCanonicalizePath)
import IDE.Command.VCS.Common.Workspaces as VCSWS
import qualified VCSWrapper.Common as VCS
import qualified VCSGui.Common as VCSGUI
import qualified IDE.Workspaces.Writer as Writer



-- | Constructs a new workspace and makes it the current workspace
workspaceNew :: IDEAction
workspaceNew = do
    window <- getMainWindow
    mbFile <- liftIO $ do
        chooseSaveFile window "New file for workspace" Nothing
    case mbFile of
        Nothing -> return ()
        Just filePath -> workspaceNewHere filePath

workspaceNewHere :: FilePath -> IDEAction
workspaceNewHere filePath =
    let realPath = if takeExtension filePath == leksahWorkspaceFileExtension
                            then filePath
                            else addExtension filePath leksahWorkspaceFileExtension
    in do
        dir <- liftIO $ myCanonicalizePath $ dropFileName realPath
        let cPath = dir </> takeFileName realPath
            newWorkspace = emptyWorkspace {
                            wsName = takeBaseName cPath,
                            wsFile = cPath}
        liftIO $ writeFields cPath newWorkspace Writer.workspaceDescr
        workspaceOpenThis False (Just cPath)
        return ()

workspaceOpen :: IDEAction
workspaceOpen = do
    window     <- getMainWindow
    mbFilePath <- liftIO $ chooseWorkspaceFile window
    workspaceOpenThis True mbFilePath
    return ()

workspaceTryQuiet :: WorkspaceM a -> IDEM (Maybe a)
workspaceTryQuiet f = do
    maybeWorkspace <- readIDE workspace
    case maybeWorkspace of
        Just ws -> liftM Just $ runWorkspace f ws
        Nothing -> do
            ideMessage Normal "No workspace open"
            return Nothing

workspaceTryQuiet_ :: WorkspaceM a -> IDEAction
workspaceTryQuiet_ f = workspaceTryQuiet f >> return ()

workspaceTry :: WorkspaceM a -> IDEM (Maybe a)
workspaceTry f = do
    maybeWorkspace <- readIDE workspace
    case maybeWorkspace of
        Just ws -> liftM Just $ runWorkspace f ws
        Nothing -> do
            mainWindow <- getMainWindow
            defaultWorkspace <- liftIO $ (</> "leksah.lkshw") <$> getHomeDirectory
            resp <- liftIO $ do
                defaultExists <- doesFileExist defaultWorkspace
                md <- messageDialogNew (Just mainWindow) [DialogModal] MessageQuestion ButtonsCancel (
                        "You need to have a workspace open for this to work. "
                     ++ "Choose ~/leksah.lkshw to "
                     ++ (if defaultExists then "open workspace " else "create a workspace ")
                     ++ defaultWorkspace)
                dialogAddButton md "_New Workspace" (ResponseUser 1)
                dialogAddButton md "_Open Workspace" (ResponseUser 2)
                dialogAddButton md "~/leksah.lkshw" (ResponseUser 3)
                dialogSetDefaultResponse md (ResponseUser 3)
                set md [ windowWindowPosition := WinPosCenterOnParent ]
                resp <- dialogRun md
                widgetHide md
                return resp
            case resp of
                ResponseUser 1 -> do
                    workspaceNew
                    workspaceTryQuiet f
                ResponseUser 2 -> do
                    workspaceOpen
                    workspaceTryQuiet f
                ResponseUser 3 -> do
                    defaultExists <- liftIO $ doesFileExist defaultWorkspace
                    if defaultExists
                        then workspaceOpenThis True (Just defaultWorkspace)
                        else workspaceNewHere defaultWorkspace
                    workspaceTryQuiet f
                _  -> return Nothing

workspaceTry_ :: WorkspaceM a -> IDEAction
workspaceTry_ f = workspaceTry f >> return ()

chooseWorkspaceFile :: Window -> IO (Maybe FilePath)
chooseWorkspaceFile window = chooseFile window "Select leksah workspace file (.lkshw)" Nothing

workspaceOpenThis :: Bool -> Maybe FilePath -> IDEAction
workspaceOpenThis askForSession mbFilePath =
    case mbFilePath of
        Nothing -> return ()
        Just filePath -> do
            let spath =  dropExtension filePath ++ leksahSessionFileExtension
            workspaceClose
            exists <- liftIO $ doesFileExist spath
            wantToLoadSession <-
                if exists && askForSession
                    then do
                        window <- getMainWindow
                        liftIO $ do
                            md  <- messageDialogNew (Just window) [] MessageQuestion ButtonsNone
                                    $ "There are session settings stored with this workspace."
                            dialogAddButton md "_Ignore Session" ResponseCancel
                            dialogAddButton md "_Load Session" ResponseYes
                            dialogSetDefaultResponse md ResponseYes
                            set md [ windowWindowPosition := WinPosCenterOnParent ]
                            rid <- dialogRun md
                            widgetDestroy md
                            case rid of
                                ResponseYes ->  return True
                                otherwise   ->  return False
                    else return False
            if wantToLoadSession
                then triggerEventIDE (LoadSession spath) >> return ()
                else do
                    ideR <- ask
                    catchIDE (do
                        workspace <- readWorkspace filePath
                        Writer.setWorkspace (Just workspace {wsFile = filePath})
                        VCSWS.onWorkspaceOpen workspace)
                           (\ (e :: Exc.SomeException) -> reflectIDE
                                (ideMessage Normal ("Can't load workspace file " ++ filePath ++ "\n" ++ show e)) ideR)


-- | Closes a workspace
workspaceClose :: IDEAction
workspaceClose = do
    oldWorkspace <- readIDE workspace
    case oldWorkspace of
        Nothing -> return ()
        Just ws -> do
            VCSWS.onWorkspaceClose
            let oldActivePackFile = wsActivePackFile ws
            triggerEventIDE (SaveSession ((dropExtension (wsFile ws))
                                ++  leksahSessionFileExtension))
            addRecentlyUsedWorkspace (wsFile ws)
            Writer.setWorkspace Nothing
            when (isJust oldActivePackFile) $ do
                triggerEventIDE (Sensitivity [(SensitivityProjectActive, False),
                    (SensitivityWorkspaceOpen, False)])
                return ()
            return ()
    return ()

workspacePackageNew :: WorkspaceAction
workspacePackageNew = do
    ws <- ask
    let path = dropFileName (wsFile ws)
    lift $ packageNew' (Just path) (\isNew fp -> do
        window     <-  getMainWindow
        workspaceTry_ $ workspaceAddPackage' fp >> return ()
        when isNew $ do
            mbPack <- idePackageFromPath fp
            constructAndOpenMainModule mbPack
        triggerEventIDE UpdateWorkspaceInfo >> return ())

constructAndOpenMainModule :: Maybe IDEPackage -> IDEAction
constructAndOpenMainModule Nothing = return ()
constructAndOpenMainModule (Just idePackage) =
    case (ipdMain idePackage, ipdSrcDirs idePackage) of
        ([target],[path]) -> do
            mbPD <- getPackageDescriptionAndPath
            case mbPD of
                Just (pd,_) -> do
                    liftIO $ createDirectoryIfMissing True path
                    alreadyExists <- liftIO $ doesFileExist (path </> target)
                    if alreadyExists
                        then do
                            ideMessage Normal "Main file already exists"
                            fileOpenThis (path </> target)
                        else do
                            template <- liftIO $ getModuleTemplate pd (dropExtension target)
                                "    main" "main = putStrLn \"Hello World!\""
                            liftIO $ UTF8.writeFile (path </> target) template
                            fileOpenThis (path </> target)
                Nothing     -> ideMessage Normal "No package description"
        _ -> return ()

workspaceAddPackage :: WorkspaceAction
workspaceAddPackage = do
    ws <- ask
    let path = dropFileName (wsFile ws)
    window <-  lift getMainWindow
    mbFilePath <- liftIO $ choosePackageFile window (Just path)
    case mbFilePath of
        Nothing -> return ()
        Just fp -> do
            workspaceAddPackage' fp >> return ()
            lift $ triggerEventIDE UpdateWorkspaceInfo >> return ()

workspaceAddPackage' :: FilePath -> WorkspaceM (Maybe IDEPackage)
workspaceAddPackage' fp = do
    ws <- ask
    cfp <- liftIO $ myCanonicalizePath fp
    mbPack <- lift $ idePackageFromPath cfp
    case mbPack of
        Just pack -> do
            let dir = takeDirectory cfp
            b1 <- liftIO $ doesFileExist (dir </> "Setup.hs")
            b2 <- liftIO $ doesFileExist (dir </> "Setup.lhs")
            unless (b1 || b2) $ liftIO $ do
                sysMessage Normal "Setup.(l)hs does not exist. Writing Standard"
                writeFile (dir </> "Setup.lhs") standardSetup
            unless (elem cfp (map ipdCabalFile (wsPackages ws))) $ lift $
                Writer.writeWorkspace $ ws {wsPackages =  pack : wsPackages ws,
                                     wsActivePackFile =  Just (ipdCabalFile pack)}
            return (Just pack)
        Nothing -> return Nothing

packageTryQuiet :: PackageM a -> IDEM (Maybe a)
packageTryQuiet f = do
    maybePackage <- readIDE activePack
    case maybePackage of
        Just p  -> liftM Just $ runPackage f p
        Nothing -> do
            ideMessage Normal "No active package"
            return Nothing

packageTryQuiet_ :: PackageM a -> IDEAction
packageTryQuiet_ f = packageTryQuiet f >> return ()

packageTry :: PackageM a -> IDEM (Maybe a)
packageTry f = do
    liftM (>>= id) $ workspaceTry $ do
        maybePackage <- lift $ readIDE activePack
        case maybePackage of
            Just p  -> liftM Just $ lift $ runPackage f p
            Nothing -> do
                window <- lift $ getMainWindow
                resp <- liftIO $ do
                    md <- messageDialogNew (Just window) [] MessageQuestion ButtonsCancel
                            "You need to have an active package for this to work."
                    dialogAddButton md "_New Package" (ResponseUser 1)
                    dialogAddButton md "_Add Package" (ResponseUser 2)
                    dialogSetDefaultResponse md (ResponseUser 2)
                    set md [ windowWindowPosition := WinPosCenterOnParent ]
                    resp <- dialogRun md
                    widgetHide md
                    return resp
                case resp of
                    ResponseUser 1 -> do
                        workspacePackageNew
                        lift $ packageTryQuiet f
                    ResponseUser 2 -> do
                        workspaceAddPackage
                        lift $ packageTryQuiet f
                    _  -> return Nothing

packageTry_ :: PackageM a -> IDEAction
packageTry_ f = packageTry f >> return ()

workspaceRemovePackage :: IDEPackage -> WorkspaceAction
workspaceRemovePackage pack = do
    ws <- ask
    when (elem pack (wsPackages ws)) $ lift $
        Writer.writeWorkspace ws {wsPackages =  delete pack (wsPackages ws)}
    return ()

workspaceActivatePackage :: IDEPackage -> WorkspaceAction
workspaceActivatePackage pack = do
    ws <- ask
    lift $ activatePackage (Just pack)
    when (elem pack (wsPackages ws)) $ lift $ do
        Writer.writeWorkspace ws {wsActivePackFile =  Just (ipdCabalFile pack)}
        return ()
    return ()



readWorkspace :: FilePath -> IDEM Workspace
readWorkspace fp = do
    ws <- liftIO $ readFields fp Writer.workspaceDescr emptyWorkspace
    ws' <- liftIO $ makePathesAbsolute ws fp
    packages <- mapM idePackageFromPath (wsPackagesFiles ws')
    --TODO set package vcs here
    return ws'{ wsPackages = map fromJust $ filter isJust $ packages}




makePathesAbsolute :: Workspace -> FilePath -> IO Workspace
makePathesAbsolute ws bp = do
    wsFile'                     <-  myCanonicalizePath bp
    wsActivePackFile'           <-  case wsActivePackFile ws of
                                        Nothing -> return Nothing
                                        Just fp -> do
                                            fp' <- makeAbsolute (dropFileName wsFile') fp
                                            return (Just fp')
    wsPackagesFiles'            <-  mapM (makeAbsolute (dropFileName wsFile')) (wsPackagesFiles ws)
    return ws {wsActivePackFile = wsActivePackFile', wsFile = wsFile', wsPackagesFiles = wsPackagesFiles'}
    where
        makeAbsolute basePath relativePath  =
            if isAbsolute relativePath
                then myCanonicalizePath relativePath
                else myCanonicalizePath (basePath </> relativePath)

emptyWorkspace =  Workspace {
    wsVersion       =   Writer.workspaceVersion
,   wsSaveTime      =   ""
,   wsName          =   ""
,   wsFile          =   ""
,   wsPackages      =   []
,   wsPackagesFiles =   []
,   wsActivePackFile =   Nothing
,   wsNobuildPack   =   []
,   packageVcsConf  =   Map.empty
}



addRecentlyUsedWorkspace :: FilePath -> IDEAction
addRecentlyUsedWorkspace fp = do
    state <- readIDE currentState
    when (not $ isStartingOrClosing state) $ do
        recentWorkspaces' <- readIDE recentWorkspaces
        unless (elem fp recentWorkspaces') $
            modifyIDE_ (\ide -> ide{recentWorkspaces = take 12 (fp : recentWorkspaces')})
        triggerEventIDE UpdateRecent
        return ()

removeRecentlyUsedWorkspace :: FilePath -> IDEAction
removeRecentlyUsedWorkspace fp = do
    state <- readIDE currentState
    when (not $ isStartingOrClosing state) $ do
        recentWorkspaces' <- readIDE recentWorkspaces
        when (elem fp recentWorkspaces') $
            modifyIDE_ (\ide -> ide{recentWorkspaces = filter (\e -> e /= fp) recentWorkspaces'})
        triggerEventIDE UpdateRecent
        return ()

------------------------
-- Workspace make

workspaceClean :: WorkspaceAction
workspaceClean = do
    ws <- ask
    settings <- lift $ do
        prefs' <- readIDE prefs
        return (defaultMakeSettings prefs')
    makePackages settings (wsPackages ws) MoClean MoClean moNoOp

workspaceMake :: WorkspaceAction
workspaceMake = do
    ws <- ask
    settings <- lift $ do
        prefs' <- readIDE prefs
        return ((defaultMakeSettings prefs'){
                    msMakeMode           = True,
                    msBackgroundBuild    = False})
    makePackages settings (wsPackages ws) (MoComposed [MoConfigure,MoBuild,MoTest,MoCopy,MoRegister])
        (MoComposed [MoConfigure,MoBuild,MoTest,MoCopy,MoRegister]) MoMetaInfo

backgroundMake :: IDEAction
backgroundMake = catchIDE (do
    ideR        <- ask
    prefs       <- readIDE prefs
    mbPackage   <- readIDE activePack
    case mbPackage of
        Nothing         -> return ()
        Just package    -> do
            modifiedPacks <- if saveAllBeforeBuild prefs
                                then fileCheckAll belongsToPackage
                                else return []
            let isModified = not (null modifiedPacks)
            when isModified $ do
                let settings = defaultMakeSettings prefs
                if msSingleBuildWithoutLinking settings &&  not (msMakeMode settings)
                    then workspaceTryQuiet_ $
                        makePackages settings modifiedPacks MoBuild (MoComposed []) moNoOp
                    else workspaceTryQuiet_ $
                        makePackages settings modifiedPacks (MoComposed [MoBuild,MoTest,MoCopy,MoRegister])
                                        (MoComposed [MoConfigure,MoBuild,MoTest,MoCopy,MoRegister]) MoMetaInfo
    )
    (\(e :: Exc.SomeException) -> sysMessage Normal (show e))

makePackage ::  PackageAction
makePackage = do
    p <- ask
    (mbWs,settings) <- lift $ do
        prefs' <- readIDE prefs
        ws     <- readIDE workspace
        let settings = (defaultMakeSettings prefs'){msBackgroundBuild = False}
        return (ws,settings)
    case mbWs of
        Nothing -> sysMessage Normal "No workspace for build."
        Just ws -> lift $
            if msSingleBuildWithoutLinking settings &&  not (msMakeMode settings)
                then runWorkspace
                        (makePackages settings [p] MoBuild (MoComposed []) moNoOp) ws
                else runWorkspace
                        (makePackages settings [p]
                        (MoComposed [MoBuild,MoTest,MoCopy,MoRegister])
                        (MoComposed [MoConfigure,MoBuild,MoTest,MoCopy,MoRegister])
<<<<<<< HEAD
                        MoMetaInfo) ws


workspaceSetVCSConfig :: Maybe (VCS.VCSType, VCS.Config) -> IDEAction
workspaceSetVCSConfig config = do
    modifyIDE_ (\ide -> do
        let modifiedWs = (fromJust (workspace ide)) { vcsConfig = config }
        ide {workspace = Just modifiedWs })
    modifiedWs <- readIDE workspace
    writeWorkspace $ fromJust modifiedWs
=======
                        MoMetaInfo) ws
>>>>>>> 21324e24
<|MERGE_RESOLUTION|>--- conflicted
+++ resolved
@@ -487,17 +487,4 @@
                         (makePackages settings [p]
                         (MoComposed [MoBuild,MoTest,MoCopy,MoRegister])
                         (MoComposed [MoConfigure,MoBuild,MoTest,MoCopy,MoRegister])
-<<<<<<< HEAD
-                        MoMetaInfo) ws
-
-
-workspaceSetVCSConfig :: Maybe (VCS.VCSType, VCS.Config) -> IDEAction
-workspaceSetVCSConfig config = do
-    modifyIDE_ (\ide -> do
-        let modifiedWs = (fromJust (workspace ide)) { vcsConfig = config }
-        ide {workspace = Just modifiedWs })
-    modifiedWs <- readIDE workspace
-    writeWorkspace $ fromJust modifiedWs
-=======
-                        MoMetaInfo) ws
->>>>>>> 21324e24
+                        MoMetaInfo) ws