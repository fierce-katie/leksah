{-# LANGUAGE CPP, ScopedTypeVariables #-}
-----------------------------------------------------------------------------
--
-- Module      :  IDE.Workspace
-- Copyright   :  2007-2011 Juergen Nicklisch-Franken, Hamish Mackenzie
-- License     :  GPL
--
-- Maintainer  :  maintainer@leksah.org
-- Stability   :  provisional
-- Portability :
--
-- | Represents a workspace, a work unit, which can be composed of multiple packages
--
-----------------------------------------------------------------------------
{-# LANGUAGE DeriveDataTypeable #-}
module IDE.Workspaces (
    workspaceNew
,   workspaceOpen
,   workspaceTry
,   workspaceOpenThis
,   workspaceClose
,   workspaceClean
,   workspaceMake
,   workspaceActivatePackage
,   workspaceAddPackage
,   workspaceAddPackage'
,   workspaceRemovePackage
,   workspacePackageNew
,   workspaceTryQuiet
,   workspaceNewHere
,   packageTry
,   packageTryQuiet

,   backgroundMake
,   makePackage
) where

import IDE.Core.State
import Graphics.UI.Editor.Parameters
    (Parameter(..), (<<<-), paraName, emptyParams)
import Control.Monad (forM_, unless, when, liftM)
import Data.Maybe (isJust,fromJust )
import IDE.Utils.GUIUtils
    (chooseFile, chooseSaveFile)
import System.FilePath
       (takeFileName, (</>), isAbsolute, dropFileName, makeRelative,
        dropExtension, takeBaseName, addExtension, takeExtension,
        takeDirectory)
import Text.PrinterParser
    (readFields,
     writeFields,
     readParser,
     stringParser,
     intParser,
     mkFieldS,
     FieldDescriptionS(..))
import qualified Text.PrettyPrint as  PP (text)
import Graphics.UI.Gtk
       (dialogSetDefaultResponse, windowWindowPosition, widgetDestroy,
        dialogRun, messageDialogNew, dialogAddButton, Window(..),
        widgetHide, DialogFlags(..))
import IDE.Pane.PackageEditor (packageNew', choosePackageFile, standardSetup)
import Data.List (delete)
import IDE.Package
       (getModuleTemplate, getPackageDescriptionAndPath, activatePackage,
        deactivatePackage, idePackageFromPath)
import System.Directory
       (getHomeDirectory, createDirectoryIfMissing, doesFileExist)
import System.Time (getClockTime)
import Graphics.UI.Gtk.Windows.MessageDialog
    (ButtonsType(..), MessageType(..))
#if MIN_VERSION_gtk(0,10,5)
import Graphics.UI.Gtk.Windows.Dialog (ResponseId(..))
#else
import Graphics.UI.Gtk.General.Structs (ResponseId(..))
#endif
import qualified Control.Exception as Exc (SomeException(..), throw, Exception)
import qualified Data.Map as  Map (empty)
import IDE.Pane.SourceBuffer (fileOpenThis, fileCheckAll, belongsToPackage)
import qualified System.IO.UTF8 as UTF8 (writeFile)
import System.Glib.Attributes (AttrOp(..), set)
import Graphics.UI.Gtk.General.Enums (WindowPosition(..))
import Control.Applicative ((<$>))
import IDE.Build
import IDE.Utils.FileUtils(myCanonicalizePath)
import Control.Monad.Trans.Reader (ask)
import Control.Monad.IO.Class (MonadIO(..))
import Control.Monad.Trans.Class (lift)
import qualified Data.Set as Set (toList)
import Distribution.PackageDescription (hsSourceDirs)
import IDE.Command.VCS.Common.Workspaces as VCSWS
import qualified VCSWrapper.Common as VCS
import qualified VCSGui.Common as VCSGUI
import qualified IDE.Workspaces.Writer as Writer


-- | Constructs a new workspace and makes it the current workspace
workspaceNew :: IDEAction
workspaceNew = do
    window <- getMainWindow
    mbFile <- liftIO $ do
        chooseSaveFile window (__ "New file for workspace") Nothing
    case mbFile of
        Nothing -> return ()
        Just filePath -> workspaceNewHere filePath

workspaceNewHere :: FilePath -> IDEAction
workspaceNewHere filePath =
    let realPath = if takeExtension filePath == leksahWorkspaceFileExtension
                            then filePath
                            else addExtension filePath leksahWorkspaceFileExtension
    in do
        dir <- liftIO $ myCanonicalizePath $ dropFileName realPath
        let cPath = dir </> takeFileName realPath
            newWorkspace = emptyWorkspace {
                            wsName = takeBaseName cPath,
                            wsFile = cPath}
        liftIO $ writeFields cPath newWorkspace Writer.workspaceDescr
        workspaceOpenThis False (Just cPath)
        return ()

workspaceOpen :: IDEAction
workspaceOpen = do
    window     <- getMainWindow
    mbFilePath <- liftIO $ chooseWorkspaceFile window
    workspaceOpenThis True mbFilePath
    return ()

workspaceTryQuiet :: WorkspaceAction -> IDEAction
workspaceTryQuiet f = do
    maybeWorkspace <- readIDE workspace
    case maybeWorkspace of
        Just ws -> runWorkspace f ws
        Nothing -> ideMessage Normal (__ "No workspace open")

workspaceTry :: WorkspaceAction -> IDEAction
workspaceTry f = do
    maybeWorkspace <- readIDE workspace
    case maybeWorkspace of
        Just ws -> runWorkspace f ws
        Nothing -> do
            mainWindow <- getMainWindow
            defaultWorkspace <- liftIO $ (</> "leksah.lkshw") <$> getHomeDirectory
            resp <- liftIO $ do
                defaultExists <- doesFileExist defaultWorkspace
                md <- messageDialogNew (Just mainWindow) [DialogModal] MessageQuestion ButtonsCancel (
                        (__ "You need to have a workspace open for this to work. ")
                     ++ (__ "Choose ~/leksah.lkshw to ")
                     ++ (if defaultExists then (__ "open workspace ") else (__ "create a workspace "))
                     ++ defaultWorkspace)
                dialogAddButton md (__ "_New Workspace") (ResponseUser 1)
                dialogAddButton md (__ "_Open Workspace") (ResponseUser 2)
                dialogAddButton md "~/leksah.lkshw" (ResponseUser 3)
                dialogSetDefaultResponse md (ResponseUser 3)
                set md [ windowWindowPosition := WinPosCenterOnParent ]
                resp <- dialogRun md
                widgetHide md
                return resp
            case resp of
                ResponseUser 1 -> do
                    workspaceNew
                    postAsyncIDE $ workspaceTryQuiet f
                ResponseUser 2 -> do
                    workspaceOpen
                    postAsyncIDE $ workspaceTryQuiet f
                ResponseUser 3 -> do
                    defaultExists <- liftIO $ doesFileExist defaultWorkspace
                    if defaultExists
                        then workspaceOpenThis True (Just defaultWorkspace)
                        else workspaceNewHere defaultWorkspace
                    postAsyncIDE $ workspaceTryQuiet f
                _  -> return ()

chooseWorkspaceFile :: Window -> IO (Maybe FilePath)
chooseWorkspaceFile window = chooseFile window (__ "Select leksah workspace file (.lkshw)") Nothing

workspaceOpenThis :: Bool -> Maybe FilePath -> IDEAction
workspaceOpenThis askForSession mbFilePath =
    case mbFilePath of
        Nothing -> return ()
        Just filePath -> do
            let spath =  dropExtension filePath ++ leksahSessionFileExtension
            workspaceClose
            exists <- liftIO $ doesFileExist spath
            wantToLoadSession <-
                if exists && askForSession
                    then do
                        window <- getMainWindow
                        liftIO $ do
                            md  <- messageDialogNew (Just window) [] MessageQuestion ButtonsNone
                                    $ (__ "There are session settings stored with this workspace.")
                            dialogAddButton md (__ "_Ignore Session") ResponseCancel
                            dialogAddButton md (__ "_Load Session") ResponseYes
                            dialogSetDefaultResponse md ResponseYes
                            set md [ windowWindowPosition := WinPosCenterOnParent ]
                            rid <- dialogRun md
                            widgetDestroy md
                            case rid of
                                ResponseYes ->  return True
                                otherwise   ->  return False
                    else return False
            if wantToLoadSession
                then triggerEventIDE (LoadSession spath) >> return ()
                else do
                    ideR <- ask
                    catchIDE (do
                        workspace <- readWorkspace filePath
<<<<<<< HEAD
                        setWorkspace (Just workspace {wsFile = filePath})
                        return ())
                           (\ (e :: SomeException) -> reflectIDE
                                (ideMessage Normal ((__ "Can't load workspace file ") ++ filePath ++ "\n" ++ show e)) ideR)
=======
                        Writer.setWorkspace (Just workspace {wsFile = filePath})
                        VCSWS.onWorkspaceOpen workspace)
                           (\ (e :: Exc.SomeException) -> reflectIDE
                                (ideMessage Normal ("Can't load workspace file " ++ filePath ++ "\n" ++ show e)) ideR)
>>>>>>> ec960cf0


-- | Closes a workspace
workspaceClose :: IDEAction
workspaceClose = do
    oldWorkspace <- readIDE workspace
    case oldWorkspace of
        Nothing -> return ()
        Just ws -> do
            VCSWS.onWorkspaceClose
            let oldActivePackFile = wsActivePackFile ws
            triggerEventIDE (SaveSession ((dropExtension (wsFile ws))
                                ++  leksahSessionFileExtension))
            addRecentlyUsedWorkspace (wsFile ws)
            Writer.setWorkspace Nothing
            when (isJust oldActivePackFile) $ do
                triggerEventIDE (Sensitivity [(SensitivityProjectActive, False),
                    (SensitivityWorkspaceOpen, False)])
                return ()
            return ()
    return ()

workspacePackageNew :: WorkspaceAction
workspacePackageNew = do
    ws <- ask
    let path = dropFileName (wsFile ws)
    lift $ packageNew' (Just path) (\isNew fp -> do
        window     <-  getMainWindow
        workspaceTry $ workspaceAddPackage' fp >> return ()
        when isNew $ do
            mbPack <- idePackageFromPath fp
            constructAndOpenMainModule mbPack
        triggerEventIDE UpdateWorkspaceInfo >> return ())

constructAndOpenMainModule :: Maybe IDEPackage -> IDEAction
constructAndOpenMainModule Nothing = return ()
constructAndOpenMainModule (Just idePackage) =
    forM_ (ipdMain idePackage) $ \(target, bi, isTest) -> do
        mbPD <- getPackageDescriptionAndPath
        case mbPD of
            Just (pd,_) -> do
                case hsSourceDirs bi of
                    path:_ -> do
                        liftIO $ createDirectoryIfMissing True path
                        alreadyExists <- liftIO $ doesFileExist (path </> target)
                        unless alreadyExists $ do
                            template <- liftIO $ getModuleTemplate "main" pd "Main" "" ""
                            liftIO $ UTF8.writeFile (path </> target) template
                            fileOpenThis (path </> target)
                    _ -> return ()
            Nothing     -> ideMessage Normal (__ "No package description")

workspaceAddPackage :: WorkspaceAction
workspaceAddPackage = do
    ws <- ask
    let path = dropFileName (wsFile ws)
    window <-  lift getMainWindow
    mbFilePath <- liftIO $ choosePackageFile window (Just path)
    case mbFilePath of
        Nothing -> return ()
        Just fp -> do
            workspaceAddPackage' fp >> return ()
            lift $ triggerEventIDE UpdateWorkspaceInfo >> return ()

workspaceAddPackage' :: FilePath -> WorkspaceM (Maybe IDEPackage)
workspaceAddPackage' fp = do
    ws <- ask
    cfp <- liftIO $ myCanonicalizePath fp
    mbPack <- lift $ idePackageFromPath cfp
    case mbPack of
        Just pack -> do
            let dir = takeDirectory cfp
            b1 <- liftIO $ doesFileExist (dir </> "Setup.hs")
            b2 <- liftIO $ doesFileExist (dir </> "Setup.lhs")
            unless (b1 || b2) $ liftIO $ do
                sysMessage Normal (__ "Setup.(l)hs does not exist. Writing Standard")
                writeFile (dir </> "Setup.lhs") standardSetup
            unless (elem cfp (map ipdCabalFile (wsPackages ws))) $ lift $
                Writer.writeWorkspace $ ws {wsPackages =  pack : wsPackages ws,
                                     wsActivePackFile =  Just (ipdCabalFile pack)}
            return (Just pack)
        Nothing -> return Nothing

packageTryQuiet :: PackageAction -> IDEAction
packageTryQuiet f = do
    maybePackage <- readIDE activePack
    case maybePackage of
        Just p  -> runPackage f p
        Nothing -> ideMessage Normal (__ "No active package")

packageTry :: PackageAction -> IDEAction
packageTry f = workspaceTry $ do
        maybePackage <- lift $ readIDE activePack
        case maybePackage of
            Just p  -> lift $ runPackage f p
            Nothing -> do
                window <- lift $ getMainWindow
                resp <- liftIO $ do
                    md <- messageDialogNew (Just window) [] MessageQuestion ButtonsCancel
                            (__ "You need to have an active package for this to work.")
                    dialogAddButton md (__ "_New Package") (ResponseUser 1)
                    dialogAddButton md (__ "_Add Package") (ResponseUser 2)
                    dialogSetDefaultResponse md (ResponseUser 2)
                    set md [ windowWindowPosition := WinPosCenterOnParent ]
                    resp <- dialogRun md
                    widgetHide md
                    return resp
                case resp of
                    ResponseUser 1 -> do
                        workspacePackageNew
                        lift $ postAsyncIDE $ packageTryQuiet f
                    ResponseUser 2 -> do
                        workspaceAddPackage
                        lift $ postAsyncIDE $ packageTryQuiet f
                    _  -> return ()

workspaceRemovePackage :: IDEPackage -> WorkspaceAction
workspaceRemovePackage pack = do
    ws <- ask
    when (elem pack (wsPackages ws)) $ lift $
        Writer.writeWorkspace ws {wsPackages =  delete pack (wsPackages ws)}
    return ()

workspaceActivatePackage :: IDEPackage -> WorkspaceAction
workspaceActivatePackage pack = do
    ws <- ask
    lift $ activatePackage (Just pack)
    when (elem pack (wsPackages ws)) $ lift $ do
        Writer.writeWorkspace ws {wsActivePackFile =  Just (ipdCabalFile pack)}
        return ()
    return ()



readWorkspace :: FilePath -> IDEM Workspace
readWorkspace fp = do
    ws <- liftIO $ readFields fp Writer.workspaceDescr emptyWorkspace
    ws' <- liftIO $ makePathesAbsolute ws fp
    packages <- mapM idePackageFromPath (wsPackagesFiles ws')
    --TODO set package vcs here
    return ws'{ wsPackages = map fromJust $ filter isJust $ packages}




makePathesAbsolute :: Workspace -> FilePath -> IO Workspace
makePathesAbsolute ws bp = do
    wsFile'                     <-  myCanonicalizePath bp
    wsActivePackFile'           <-  case wsActivePackFile ws of
                                        Nothing -> return Nothing
                                        Just fp -> do
                                            fp' <- makeAbsolute (dropFileName wsFile') fp
                                            return (Just fp')
    wsPackagesFiles'            <-  mapM (makeAbsolute (dropFileName wsFile')) (wsPackagesFiles ws)
    return ws {wsActivePackFile = wsActivePackFile', wsFile = wsFile', wsPackagesFiles = wsPackagesFiles'}
    where
        makeAbsolute basePath relativePath  =
            if isAbsolute relativePath
                then myCanonicalizePath relativePath
                else myCanonicalizePath (basePath </> relativePath)

emptyWorkspace =  Workspace {
    wsVersion       =   Writer.workspaceVersion
,   wsSaveTime      =   ""
,   wsName          =   ""
,   wsFile          =   ""
,   wsPackages      =   []
,   wsPackagesFiles =   []
,   wsActivePackFile =   Nothing
,   wsNobuildPack   =   []
,   packageVcsConf  =   Map.empty
}

<<<<<<< HEAD
workspaceDescr :: [FieldDescriptionS Workspace]
workspaceDescr = [
        mkFieldS
            (paraName <<<- ParaName (__ "Version of workspace file format") $ emptyParams)
            (PP.text . show)
            intParser
            wsVersion
            (\ b a -> a{wsVersion = b})
    ,   mkFieldS
            (paraName <<<- ParaName (__ "Time of storage") $ emptyParams)
            (PP.text . show)
            stringParser
            wsSaveTime
            (\ b a -> a{wsSaveTime = b})
    ,   mkFieldS
            (paraName <<<- ParaName (__ "Name of the workspace") $ emptyParams)
            (PP.text . show)
            stringParser
            wsName
            (\ b a -> a{wsName = b})
    ,   mkFieldS
            (paraName <<<- ParaName (__ "File paths of contained packages") $ emptyParams)
            (PP.text . show)
            readParser
            wsPackagesFiles
            (\b a -> a{wsPackagesFiles = b})
    ,   mkFieldS
            (paraName <<<- ParaName (__ "Maybe file path of an active package") $ emptyParams)
            (PP.text . show)
            readParser
            wsActivePackFile
            (\fp a -> a{wsActivePackFile = fp})]
=======
>>>>>>> ec960cf0


addRecentlyUsedWorkspace :: FilePath -> IDEAction
addRecentlyUsedWorkspace fp = do
    state <- readIDE currentState
    when (not $ isStartingOrClosing state) $ do
        recentWorkspaces' <- readIDE recentWorkspaces
        unless (elem fp recentWorkspaces') $
            modifyIDE_ (\ide -> ide{recentWorkspaces = take 12 (fp : recentWorkspaces')})
        triggerEventIDE UpdateRecent
        return ()

removeRecentlyUsedWorkspace :: FilePath -> IDEAction
removeRecentlyUsedWorkspace fp = do
    state <- readIDE currentState
    when (not $ isStartingOrClosing state) $ do
        recentWorkspaces' <- readIDE recentWorkspaces
        when (elem fp recentWorkspaces') $
            modifyIDE_ (\ide -> ide{recentWorkspaces = filter (\e -> e /= fp) recentWorkspaces'})
        triggerEventIDE UpdateRecent
        return ()

------------------------
-- Workspace make

workspaceClean :: WorkspaceAction
workspaceClean = do
    ws <- ask
    settings <- lift $ do
        prefs' <- readIDE prefs
        return (defaultMakeSettings prefs')
    makePackages settings (wsPackages ws) MoClean MoClean moNoOp

buildSteps :: Bool -> IDEM [MakeOp]
buildSteps runTests = do
    debug <- isJust <$> readIDE debugState
    return $ case (runTests, debug) of
                (True, True)   -> [MoBuild,MoDocu]
                (True, False)  -> [MoBuild,MoDocu,MoTest,MoCopy,MoRegister]
                (False, True)  -> [MoBuild]
                (False, False) -> [MoBuild,MoCopy,MoRegister]

workspaceMake :: WorkspaceAction
workspaceMake = do
    ws <- ask
    settings <- lift $ do
        prefs' <- readIDE prefs
        return ((defaultMakeSettings prefs'){
                    msMakeMode           = True,
                    msBackgroundBuild    = False})
    build <- lift . buildSteps $ msRunUnitTests settings
    let steps = MoComposed (MoConfigure : build)
    makePackages settings (wsPackages ws) steps steps MoMetaInfo

backgroundMake :: IDEAction
backgroundMake = catchIDE (do
    ideR        <- ask
    prefs       <- readIDE prefs
    mbPackage   <- readIDE activePack
    debug       <- isJust <$> readIDE debugState
    case mbPackage of
        Nothing         -> return ()
        Just package    -> do
            modifiedPacks <- if saveAllBeforeBuild prefs
                                then fileCheckAll belongsToPackage
                                else return []
            let isModified = not (null modifiedPacks)
            when isModified $ do
                let settings = defaultMakeSettings prefs
                steps <- buildSteps $ msRunUnitTests settings
                if debug || msSingleBuildWithoutLinking settings && not (msMakeMode settings)
                    then workspaceTryQuiet $
                        makePackages settings modifiedPacks (MoComposed steps) (MoComposed []) moNoOp
                    else do
                        workspaceTryQuiet $
                            makePackages settings modifiedPacks (MoComposed steps)
                                        (MoComposed (MoConfigure:steps)) MoMetaInfo
    )
    (\(e :: Exc.SomeException) -> sysMessage Normal (show e))

makePackage ::  PackageAction
makePackage = do
  p <- ask
  lift $ do
    prefs' <- readIDE prefs
    mbWs   <- readIDE workspace
    let settings = (defaultMakeSettings prefs'){msBackgroundBuild = False}
    case mbWs of
<<<<<<< HEAD
        Nothing -> sysMessage Normal (__ "No workspace for build.")
        Just ws -> lift $
            if msSingleBuildWithoutLinking settings &&  not (msMakeMode settings)
=======
        Nothing -> sysMessage Normal "No workspace for build."
        Just ws -> do
            debug <- isJust <$> readIDE debugState
            steps <- buildSteps $ msRunUnitTests settings
            if debug || msSingleBuildWithoutLinking settings && not (msMakeMode settings)
>>>>>>> ec960cf0
                then runWorkspace
                        (makePackages settings [p] (MoComposed steps) (MoComposed []) moNoOp) ws
                else do
                    runWorkspace
                        (makePackages settings [p]
                        (MoComposed steps)
                        (MoComposed (MoConfigure:steps))
                        MoMetaInfo) ws<|MERGE_RESOLUTION|>--- conflicted
+++ resolved
@@ -205,17 +205,10 @@
                     ideR <- ask
                     catchIDE (do
                         workspace <- readWorkspace filePath
-<<<<<<< HEAD
-                        setWorkspace (Just workspace {wsFile = filePath})
-                        return ())
-                           (\ (e :: SomeException) -> reflectIDE
-                                (ideMessage Normal ((__ "Can't load workspace file ") ++ filePath ++ "\n" ++ show e)) ideR)
-=======
                         Writer.setWorkspace (Just workspace {wsFile = filePath})
                         VCSWS.onWorkspaceOpen workspace)
                            (\ (e :: Exc.SomeException) -> reflectIDE
                                 (ideMessage Normal ("Can't load workspace file " ++ filePath ++ "\n" ++ show e)) ideR)
->>>>>>> ec960cf0
 
 
 -- | Closes a workspace
@@ -389,41 +382,6 @@
 ,   packageVcsConf  =   Map.empty
 }
 
-<<<<<<< HEAD
-workspaceDescr :: [FieldDescriptionS Workspace]
-workspaceDescr = [
-        mkFieldS
-            (paraName <<<- ParaName (__ "Version of workspace file format") $ emptyParams)
-            (PP.text . show)
-            intParser
-            wsVersion
-            (\ b a -> a{wsVersion = b})
-    ,   mkFieldS
-            (paraName <<<- ParaName (__ "Time of storage") $ emptyParams)
-            (PP.text . show)
-            stringParser
-            wsSaveTime
-            (\ b a -> a{wsSaveTime = b})
-    ,   mkFieldS
-            (paraName <<<- ParaName (__ "Name of the workspace") $ emptyParams)
-            (PP.text . show)
-            stringParser
-            wsName
-            (\ b a -> a{wsName = b})
-    ,   mkFieldS
-            (paraName <<<- ParaName (__ "File paths of contained packages") $ emptyParams)
-            (PP.text . show)
-            readParser
-            wsPackagesFiles
-            (\b a -> a{wsPackagesFiles = b})
-    ,   mkFieldS
-            (paraName <<<- ParaName (__ "Maybe file path of an active package") $ emptyParams)
-            (PP.text . show)
-            readParser
-            wsActivePackFile
-            (\fp a -> a{wsActivePackFile = fp})]
-=======
->>>>>>> ec960cf0
 
 
 addRecentlyUsedWorkspace :: FilePath -> IDEAction
@@ -512,17 +470,11 @@
     mbWs   <- readIDE workspace
     let settings = (defaultMakeSettings prefs'){msBackgroundBuild = False}
     case mbWs of
-<<<<<<< HEAD
-        Nothing -> sysMessage Normal (__ "No workspace for build.")
-        Just ws -> lift $
-            if msSingleBuildWithoutLinking settings &&  not (msMakeMode settings)
-=======
         Nothing -> sysMessage Normal "No workspace for build."
         Just ws -> do
             debug <- isJust <$> readIDE debugState
             steps <- buildSteps $ msRunUnitTests settings
             if debug || msSingleBuildWithoutLinking settings && not (msMakeMode settings)
->>>>>>> ec960cf0
                 then runWorkspace
                         (makePackages settings [p] (MoComposed steps) (MoComposed []) moNoOp) ws
                 else do
