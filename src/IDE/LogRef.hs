{-# LANGUAGE CPP, ScopedTypeVariables #-}
-----------------------------------------------------------------------------
--
-- Module      :  IDE.LogRef
-- Copyright   :  (c) Juergen Nicklisch-Franken, Hamish Mackenzie
-- License     :  GNU-GPL
--
-- Maintainer  :  <maintainer at leksah.org>
-- Stability   :  provisional
-- Portability :  portable
--
--
-- |
--
---------------------------------------------------------------------------------


module IDE.LogRef (
    nextError
,   previousError
,   nextBreakpoint
,   previousBreakpoint
,   markLogRefs
,   unmarkLogRefs
,   defaultLineLogger
,   defaultLineLogger'
,   logOutputLines
,   logOutputLines_
,   logOutputLines_Default
,   logOutput
,   logOutputDefault
,   logOutputForBuild
,   logOutputForBreakpoints
,   logOutputForSetBreakpoint
,   logOutputForSetBreakpointDefault
,   logOutputForLiveContext
,   logOutputForLiveContextDefault
,   logOutputForHistoricContext
,   logOutputForHistoricContextDefault
,   selectRef
,   setBreakpointList
,   showSourceSpan
,   srcSpanParser
) where

import Graphics.UI.Gtk
import Control.Monad.Reader
import Text.ParserCombinators.Parsec.Language
import Text.ParserCombinators.Parsec hiding(Parser)
import qualified Text.ParserCombinators.Parsec.Token as P

import IDE.Core.State
import IDE.TextEditor
import IDE.Pane.SourceBuffer
import qualified IDE.Pane.Log as Log
import IDE.Utils.Tool
import System.FilePath (equalFilePath)
import Data.List (stripPrefix, elemIndex, isPrefixOf)
import Data.Maybe (catMaybes)
import System.Exit (ExitCode(..))
import System.Log.Logger (debugM)
import IDE.Utils.FileUtils(myCanonicalizePath)
import IDE.Pane.Log (getDefaultLogLaunch, IDELog(..), getLog, showDefaultLogLaunch')
import qualified Data.Enumerator as E
import qualified Data.Enumerator.List as EL
import Data.Enumerator ((=$))

showSourceSpan :: LogRef -> String
showSourceSpan = displaySrcSpan . logRefSrcSpan

selectRef :: Maybe LogRef -> IDEAction
selectRef (Just ref) = do
    logRefs <- readIDE allLogRefs
    case elemIndex ref logRefs of
        Nothing    -> liftIO $ debugM "leksah" "no index" >> return ()
        Just index -> do
            mbBuf         <- selectSourceBuf (logRefFullFilePath ref)
            case mbBuf of
                Just buf  -> markRefInSourceBuf index buf ref True
                Nothing   -> liftIO $ debugM "leksah" "no buf" >> return ()
            log :: Log.IDELog <- Log.getLog
            Log.markErrorInLog log (logLines ref)
selectRef Nothing = return ()

forOpenLogRefs :: (Int -> LogRef -> IDEBuffer -> IDEAction) -> IDEAction
forOpenLogRefs f = do
    logRefs <- readIDE allLogRefs
    allBufs <- allBuffers
    forM_ [0 .. ((length logRefs)-1)] (\index -> do
        let ref = logRefs !! index
            fp = logRefFullFilePath ref
        fpc <- liftIO $ myCanonicalizePath fp
        forM_ (filter (\buf -> case (fileName buf) of
                Just fn -> equalFilePath fpc fn
                Nothing -> False) allBufs) (f index ref))

markLogRefs :: IDEAction
markLogRefs = do
    forOpenLogRefs $ \index logRef buf -> markRefInSourceBuf index buf logRef False

unmarkLogRefs :: IDEAction
unmarkLogRefs = do
    forOpenLogRefs $ \index logRef buf -> do
            gtkbuf  <-  getBuffer (sourceView buf)
            i1      <-  getStartIter gtkbuf
            i2      <-  getEndIter gtkbuf
            removeTagByName gtkbuf (show (logRefType logRef) ++ show index)  i1 i2

setErrorList :: [LogRef] -> IDEAction
setErrorList errs = do
    unmarkLogRefs
    breaks <- readIDE breakpointRefs
    contexts <- readIDE contextRefs
    modifyIDE_ (\ide -> ide{allLogRefs = errs ++ breaks ++ contexts})
    setCurrentError Nothing
    markLogRefs
    triggerEventIDE ErrorChanged
    return ()

setBreakpointList :: [LogRef] -> IDEAction
setBreakpointList breaks = do
    ideR <- ask
    unmarkLogRefs
    errs <- readIDE errorRefs
    contexts <- readIDE contextRefs
    modifyIDE_ (\ide -> ide{allLogRefs = errs ++ breaks ++ contexts})
    setCurrentBreak Nothing
    markLogRefs
    triggerEventIDE BreakpointChanged
    return ()

addLogRefs :: [LogRef] -> IDEAction
addLogRefs refs = do
    ideR <- ask
    unmarkLogRefs
    modifyIDE_ (\ide -> ide{allLogRefs = (allLogRefs ide) ++ refs})
    setCurrentError Nothing
    markLogRefs
    triggerEventIDE ErrorChanged
    triggerEventIDE BreakpointChanged
    triggerEventIDE TraceChanged
    return ()

nextError :: IDEAction
nextError = do
    errs <- readIDE errorRefs
    currentError <- readIDE currentError
    if null errs
        then return ()
        else do
            let new = case currentError of
                        Nothing -> 0
                        Just ref ->
                            case elemIndex ref errs of
                                Nothing -> 0
                                Just n | (n + 1) < length errs -> (n + 1)
                                Just n -> n
            setCurrentError (Just $ errs!!new)
            selectRef $ Just (errs!!new)

previousError :: IDEAction
previousError = do
    errs <- readIDE errorRefs
    currentError <- readIDE currentError
    if null errs
        then return ()
        else do
            let new = case currentError of
                        Nothing -> (length errs - 1)
                        Just ref ->
                            case elemIndex ref errs of
                                Nothing -> (length errs - 1)
                                Just n | n > 0 -> (n - 1)
                                Just n -> 0
            setCurrentError (Just $ errs!!new)
            selectRef $ Just (errs!!new)

nextBreakpoint :: IDEAction
nextBreakpoint = do
    breaks <- readIDE breakpointRefs
    currentBreak <- readIDE currentBreak
    if null breaks
        then return ()
        else do
            let new = case currentBreak of
                        Nothing -> 0
                        Just ref ->
                            case elemIndex ref breaks of
                                Nothing -> 0
                                Just n | (n + 1) < length breaks -> (n + 1)
                                Just n -> n
            setCurrentBreak (Just $ breaks!!new)
            selectRef $ Just (breaks!!new)

previousBreakpoint :: IDEAction
previousBreakpoint = do
    breaks <- readIDE breakpointRefs
    currentBreak <- readIDE currentBreak
    if null breaks
        then return ()
        else do
            let new = case currentBreak of
                        Nothing -> (length breaks - 1)
                        Just ref ->
                            case elemIndex ref breaks of
                                Nothing -> (length breaks - 1)
                                Just n | n > 0 -> (n - 1)
                                Just n -> 0
            setCurrentBreak (Just $ breaks!!new)
            selectRef $ Just (breaks!!new)

nextContext :: IDEAction
nextContext = do
    contexts <- readIDE contextRefs
    currentContext <- readIDE currentContext
    if null contexts
        then return ()
        else do
            let new = case currentContext of
                        Nothing -> 0
                        Just ref ->
                            case elemIndex ref contexts of
                                Nothing -> 0
                                Just n | (n + 1) < length contexts -> (n + 1)
                                Just n -> n
            setCurrentContext (Just $ contexts!!new)
            selectRef $ Just (contexts!!new)

previousContext :: IDEAction
previousContext = do
    contexts <- readIDE contextRefs
    currentContext <- readIDE currentContext
    if null contexts
        then return ()
        else do
            let new = case currentContext of
                        Nothing -> (length contexts - 1)
                        Just ref ->
                            case elemIndex ref contexts of
                                Nothing -> (length contexts - 1)
                                Just n | n > 0 -> (n - 1)
                                Just n -> 0
            setCurrentContext (Just $ contexts!!new)
            selectRef $ Just (contexts!!new)

lastContext :: IDEAction
lastContext = do
    contexts <- readIDE contextRefs
    currentContext <- readIDE currentContext
    if null contexts
        then return ()
        else do
            let new = (last contexts)
            setCurrentContext (Just new)
            selectRef $ Just new

#if MIN_VERSION_ghc(7,0,1)
fixColumn c = max 0 (c - 1)
#else
fixColumn = id
#endif

srcSpanParser :: CharParser () SrcSpan
srcSpanParser = try (do
        filePath <- many (noneOf ":")
        char ':'
        char '('
        beginLine <- int
        char ','
        beginCol <- int
        char ')'
        char '-'
        char '('
        endLine <- int
        char ','
        endCol <- int
        char ')'
        return $ SrcSpan filePath beginLine (fixColumn beginCol) endLine (fixColumn endCol))
    <|> try (do
        filePath <- many (noneOf ":")
        char ':'
        line <- int
        char ':'
        beginCol <- int
        char '-'
        endCol <- int
        return $ SrcSpan filePath line (fixColumn beginCol) line (fixColumn endCol))
    <|> try (do
        filePath <- many (noneOf ":")
        char ':'
        line <- int
        char ':'
        col <- int
        return $ SrcSpan filePath line (fixColumn col) line (fixColumn col))
    <?> "srcLocParser"

data BuildError =   BuildLine
                |   EmptyLine
                |   ErrorLine SrcSpan LogRefType String
                |   WarningLine String
                |   OtherLine String

buildLineParser :: CharParser () BuildError
buildLineParser = try (do
        char '['
        int
        symbol "of"
        int
        char ']'
        many (anyChar)
        return BuildLine)
    <|> try (do
        whiteSpace
        span <- srcSpanParser
        char ':'
        whiteSpace
        refType <- try (do
                symbol "Warning:"
                return WarningRef)
            <|> return ErrorRef
        text <- many anyChar
        return (ErrorLine span refType text))
    <|> try (do
        whiteSpace
        eof
        return EmptyLine)
    <|> try (do
        whiteSpace
        symbol "Warning:"
        text <- many anyChar
        return (WarningLine ("Warning:" ++ text)))
    <|> try (do
        text <- many anyChar
        eof
        return (OtherLine text))
    <?> "buildLineParser"

data BreakpointDescription = BreakpointDescription Int SrcSpan

breaksLineParser :: CharParser () BreakpointDescription
breaksLineParser = try (do
        char '['
        n <- int
        char ']'
        whiteSpace
        many (noneOf " ")
        whiteSpace
        span <- srcSpanParser
        return (BreakpointDescription n span))
    <?> "buildLineParser"

setBreakpointLineParser :: CharParser () BreakpointDescription
setBreakpointLineParser = try (do
        symbol "Breakpoint"
        whiteSpace
        n <- int
        whiteSpace
        symbol "activated"
        whiteSpace
        symbol "at"
        whiteSpace
        span <- srcSpanParser
        return (BreakpointDescription n span))
    <?> "setBreakpointLineParser"

lexer = P.makeTokenParser emptyDef
lexeme = P.lexeme lexer
whiteSpace = P.whiteSpace lexer
hexadecimal = P.hexadecimal lexer
symbol = P.symbol lexer
identifier = P.identifier lexer
colon = P.colon lexer
int = fmap fromInteger $ P.integer lexer

defaultLineLogger :: IDELog -> LogLaunch -> ToolOutput -> IDEM Int
defaultLineLogger log logLaunch out = liftIO $ defaultLineLogger' log logLaunch out

defaultLineLogger' :: IDELog -> LogLaunch -> ToolOutput -> IO Int
defaultLineLogger' log logLaunch out = do
    case out of
        ToolInput  line            -> appendLog' (line ++ "\n") InputTag
        ToolOutput line            -> appendLog' (line ++ "\n") LogTag
        ToolError  line            -> appendLog' (line ++ "\n") ErrorTag
        ToolPrompt line            -> do
            unless (null line) $ appendLog' (line ++ "\n") LogTag >> return ()
            appendLog' (concat (take 20 (repeat "- ")) ++ "-\n") FrameTag
        ToolExit   ExitSuccess     -> appendLog' (take 41 (repeat '-') ++ "\n") FrameTag
        ToolExit   (ExitFailure 1) -> appendLog' (take 41 (repeat '=') ++ "\n") FrameTag
        ToolExit   (ExitFailure n) -> appendLog' (take 41 ("========== " ++ show n ++ " " ++ repeat '=') ++ "\n") FrameTag
    where
        appendLog' = Log.appendLog log logLaunch

logOutputLines :: LogLaunch -- ^ logLaunch
               -> (IDELog -> LogLaunch -> ToolOutput -> IDEM a)
               -> E.Iteratee ToolOutput IDEM [a]
logOutputLines logLaunch lineLogger = do
    ideR <- lift $ ask
    log :: Log.IDELog <- lift Log.getLog
    liftIO $ postGUIAsync $ bringPaneToFront log
    results <- (EL.mapM $ lineLogger log logLaunch) =$ EL.consume
    liftIO $ postGUIAsync $ reflectIDE (do
        triggerEventIDE (StatusbarChanged [CompartmentState "", CompartmentBuild False])
        return ()
        ) ideR
    return results

logOutputLines_ :: LogLaunch
                -> (IDELog -> LogLaunch -> ToolOutput -> IDEM a)
                -> E.Iteratee ToolOutput IDEM ()
logOutputLines_ logLaunch lineLogger = do
    logOutputLines logLaunch lineLogger
    return ()

logOutputLines_Default :: (IDELog -> LogLaunch -> ToolOutput -> IDEM a)
                       -> E.Iteratee ToolOutput IDEM ()
logOutputLines_Default lineLogger = do
    defaultLogLaunch <- lift $ getDefaultLogLaunch
    logOutputLines_  defaultLogLaunch lineLogger

logOutput :: LogLaunch
          -> E.Iteratee ToolOutput IDEM ()
logOutput logLaunch = do
    logOutputLines logLaunch defaultLineLogger
    return ()

<<<<<<< HEAD
logOutputDefault :: E.Iteratee ToolOutput IDEM ()
logOutputDefault = do
    defaultLogLaunch <- lift $ getDefaultLogLaunch
    logOutput defaultLogLaunch

logOutputForBuild :: IDEPackage
                  -> Bool
                  -> Bool
                  -> E.Iteratee ToolOutput IDEM ()
=======
logOutputForBuild :: IDEPackage -> Bool -> Bool -> E.Iteratee ToolOutput IDEM [LogRef]
>>>>>>> b5730003
logOutputForBuild package backgroundBuild jumpToWarnings = do
    log    <- lift getLog
    unless backgroundBuild $ liftIO $ postGUISync $ bringPaneToFront log
    logLaunch <- lift $ Log.getDefaultLogLaunch
    lift $ showDefaultLogLaunch'
    (_, _, errs) <- EL.foldM (readAndShow logLaunch) (log, False, [])
    ideR <- lift ask
    liftIO $ postGUISync $ reflectIDE (do
        setErrorList $ reverse errs
        triggerEventIDE (Sensitivity [(SensitivityError,not (null errs))])
        let errorNum    =   length (filter isError errs)
        let warnNum     =   length errs - errorNum
        triggerEventIDE (StatusbarChanged [CompartmentState
            (show errorNum ++ " Errors, " ++ show warnNum ++ " Warnings"), CompartmentBuild False])
        unless (backgroundBuild || (not jumpToWarnings && errorNum == 0)) nextError
        return errs) ideR
  where
    readAndShow :: LogLaunch -> (IDELog, Bool, [LogRef]) -> ToolOutput -> IDEM (IDELog, Bool, [LogRef])
    readAndShow logLaunch (log, inError, errs) output = do
        ideR <- ask
        liftIO $ postGUISync $ case output of
            ToolError line -> do
                let parsed  =  parse buildLineParser "" line
                let nonErrorPrefixes = ["Linking ", "ar:", "ld:", "ld warning:"]
                tag <- case parsed of
                    Right BuildLine -> return InfoTag
                    Right (OtherLine text) | "Linking " `isPrefixOf` text -> do
                        -- when backgroundBuild $ lift interruptProcess
                        reflectIDE (do
                                setErrorList $ reverse errs
                            ) ideR
                        return InfoTag
                    Right (OtherLine text) | any (`isPrefixOf` text) nonErrorPrefixes -> do
                        return InfoTag
                    _ -> return ErrorTag
                lineNr <- Log.appendLog log logLaunch (line ++ "\n") tag
                case (parsed, errs) of
                    (Left e,_) -> do
                        sysMessage Normal (show e)
                        return (log, False, errs)
                    (Right ne@(ErrorLine span refType str),_) ->
                        return (log, True, ((LogRef span package str (lineNr,lineNr) refType):errs))
                    (Right (OtherLine str1),(LogRef span rootPath str (l1,l2) refType):tl) ->
                        if inError
                            then return (log, True, ((LogRef span
                                                    rootPath
                                                    (if null str
                                                        then line
                                                        else str ++ "\n" ++ line)
                                                    (l1,lineNr) refType) : tl))
                            else return (log, False, errs)
                    (Right (WarningLine str1),(LogRef span rootPath str (l1,l2) isError):tl) ->
                        if inError
                            then return (log, True, ((LogRef span
                                                    rootPath
                                                    (if null str
                                                        then line
                                                        else str ++ "\n" ++ line)
                                                    (l1,lineNr) WarningRef) : tl))
                            else return (log, False, errs)
                    otherwise -> return (log, False, errs)
            ToolOutput line -> do
                Log.appendLog log logLaunch (line ++ "\n") LogTag
                return (log, inError, errs)
            ToolInput line -> do
                Log.appendLog log logLaunch (line ++ "\n") InputTag
                return (log, inError, errs)
            ToolPrompt line -> do
                unless (null line) $ Log.appendLog log logLaunch (line ++ "\n") LogTag >> return ()
                let errorNum    =   length (filter isError errs)
                let warnNum     =   length errs - errorNum
                case errs of
                    [] -> defaultLineLogger' log logLaunch output
                    _ -> Log.appendLog log logLaunch ("- - - " ++ show errorNum ++ " errors - "
                                            ++ show warnNum ++ " warnings - - -\n") FrameTag
                return (log, inError, errs)
            ToolExit _ -> do
                let errorNum    =   length (filter isError errs)
                let warnNum     =   length errs - errorNum
                case errs of
                    [] -> defaultLineLogger' log logLaunch output
                    _ -> Log.appendLog log logLaunch ("----- " ++ show errorNum ++ " errors -- "
                                            ++ show warnNum ++ " warnings -----\n") FrameTag
                return (log, inError, errs)


--logOutputLines :: String -- ^ logLaunch
--               -> (LogLaunch -> ToolOutput -> IDEM a)
--               -> [ToolOutput]
--               -> IDEM [a]

logOutputForBreakpoints :: IDEPackage
                        -> LogLaunch           -- ^ loglaunch
                        -> E.Iteratee ToolOutput IDEM ()
logOutputForBreakpoints package logLaunch = do
    breaks <- logOutputLines logLaunch (\log logLaunch out -> do
        case out of
            ToolOutput line -> do
                logLineNumber <- liftIO $ Log.appendLog log logLaunch (line ++ "\n") LogTag
                case parse breaksLineParser "" line of
                    Right (BreakpointDescription n span) ->
                        return $ Just $ LogRef span package line (logLineNumber, logLineNumber) BreakpointRef
                    _ -> return Nothing
            _ -> do
                defaultLineLogger log logLaunch out
                return Nothing)
    lift $ setBreakpointList $ catMaybes breaks

logOutputForSetBreakpoint :: IDEPackage
                        -> LogLaunch           -- ^ loglaunch
                        -> E.Iteratee ToolOutput IDEM ()
logOutputForSetBreakpoint package logLaunch = do
    breaks <- logOutputLines logLaunch (\log logLaunch out -> do
        case out of
            ToolOutput line -> do
                logLineNumber <- liftIO $ Log.appendLog log logLaunch (line ++ "\n") LogTag
                case parse setBreakpointLineParser "" line of
                    Right (BreakpointDescription n span) ->
                        return $ Just $ LogRef span package line (logLineNumber, logLineNumber) BreakpointRef
                    _ -> return Nothing
            _ -> do
                defaultLineLogger log logLaunch out
                return Nothing)
    lift $ addLogRefs $ catMaybes breaks

logOutputForSetBreakpointDefault :: IDEPackage
                                 -> E.Iteratee ToolOutput IDEM ()
logOutputForSetBreakpointDefault package = do
    defaultLogLaunch <- lift $ getDefaultLogLaunch
    logOutputForSetBreakpoint package defaultLogLaunch

logOutputForContext :: IDEPackage
                    -> LogLaunch                   -- ^ loglaunch
                    -> (String -> [SrcSpan])
                    -> E.Iteratee ToolOutput IDEM ()
logOutputForContext package loglaunch getContexts = do
    refs <- fmap catMaybes $ logOutputLines loglaunch (\log logLaunch out -> do
        case out of
            ToolOutput line -> do
                logLineNumber <- liftIO $ Log.appendLog log logLaunch (line ++ "\n") LogTag
                let contexts = getContexts line
                if null contexts
                    then return Nothing
                    else return $ Just $ LogRef (last contexts) package line (logLineNumber, logLineNumber) ContextRef
            _ -> do
                defaultLineLogger log logLaunch out
                return Nothing)
    lift $ unless (null refs) $ do
        addLogRefs [last refs]
        lastContext

logOutputForLiveContext :: IDEPackage
                        -> LogLaunch           -- ^ loglaunch
                        -> E.Iteratee ToolOutput IDEM ()
logOutputForLiveContext package logLaunch = logOutputForContext package logLaunch getContexts
    where
        getContexts [] = []
        getContexts line@(x:xs) = case stripPrefix "Stopped at " line of
            Just rest -> case parse srcSpanParser "" rest of
                Right desc -> desc : getContexts xs
                _          -> getContexts xs
            _ -> getContexts xs

logOutputForLiveContextDefault :: IDEPackage
                               -> E.Iteratee ToolOutput IDEM ()
logOutputForLiveContextDefault package = do
    defaultLogLaunch <- lift $ getDefaultLogLaunch
    logOutputForLiveContext package defaultLogLaunch


logOutputForHistoricContext :: IDEPackage
                            -> LogLaunch           -- ^ loglaunch
                            -> E.Iteratee ToolOutput IDEM ()
logOutputForHistoricContext package logLaunch = logOutputForContext package logLaunch getContexts
    where
        getContexts line = case stripPrefix "Logged breakpoint at " line of
            Just rest -> case parse srcSpanParser "" rest of
                Right desc -> [desc]
                _          -> []
            _ -> []

logOutputForHistoricContextDefault :: IDEPackage
                                   -> E.Iteratee ToolOutput IDEM ()
logOutputForHistoricContextDefault package = do
    defaultLogLaunch <- lift $ getDefaultLogLaunch
    logOutputForHistoricContext package defaultLogLaunch<|MERGE_RESOLUTION|>--- conflicted
+++ resolved
@@ -423,7 +423,6 @@
     logOutputLines logLaunch defaultLineLogger
     return ()
 
-<<<<<<< HEAD
 logOutputDefault :: E.Iteratee ToolOutput IDEM ()
 logOutputDefault = do
     defaultLogLaunch <- lift $ getDefaultLogLaunch
@@ -432,10 +431,7 @@
 logOutputForBuild :: IDEPackage
                   -> Bool
                   -> Bool
-                  -> E.Iteratee ToolOutput IDEM ()
-=======
-logOutputForBuild :: IDEPackage -> Bool -> Bool -> E.Iteratee ToolOutput IDEM [LogRef]
->>>>>>> b5730003
+                  -> E.Iteratee ToolOutput IDEM [LogRef]
 logOutputForBuild package backgroundBuild jumpToWarnings = do
     log    <- lift getLog
     unless backgroundBuild $ liftIO $ postGUISync $ bringPaneToFront log
