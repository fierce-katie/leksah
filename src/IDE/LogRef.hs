{-# LANGUAGE CPP, ScopedTypeVariables #-}
-----------------------------------------------------------------------------
--
-- Module      :  IDE.LogRef
-- Copyright   :  (c) Juergen Nicklisch-Franken, Hamish Mackenzie
-- License     :  GNU-GPL
--
-- Maintainer  :  <maintainer at leksah.org>
-- Stability   :  provisional
-- Portability :  portable
--
--
-- |
--
---------------------------------------------------------------------------------


module IDE.LogRef (
    nextError
,   previousError
,   nextBreakpoint
,   previousBreakpoint
,   markLogRefs
,   unmarkLogRefs
,   defaultLineLogger
,   defaultLineLogger'
,   logOutputLines
,   logOutputLines_
,   logOutputLines_Default
,   logOutput
,   logOutputDefault
,   logOutputForBuild
,   logOutputForBreakpoints
,   logOutputForSetBreakpoint
,   logOutputForSetBreakpointDefault
,   logOutputForLiveContext
,   logOutputForLiveContextDefault
,   logOutputForHistoricContext
,   logOutputForHistoricContextDefault
,   selectRef
,   setBreakpointList
,   showSourceSpan
,   srcSpanParser
) where

import Graphics.UI.Gtk
import Text.ParserCombinators.Parsec.Language
import Text.ParserCombinators.Parsec hiding(Parser)
import qualified Text.ParserCombinators.Parsec.Token as P

import IDE.Core.State
import IDE.TextEditor
import IDE.Pane.SourceBuffer
import qualified IDE.Pane.Log as Log
import IDE.Utils.Tool
import System.FilePath (equalFilePath)
import Data.List (stripPrefix, elemIndex, isPrefixOf)
import Data.Maybe (catMaybes)
import System.Exit (ExitCode(..))
import System.Log.Logger (debugM)
import IDE.Utils.FileUtils(myCanonicalizePath)
<<<<<<< HEAD
import IDE.Pane.Log (getDefaultLogLaunch, IDELog(..), getLog, showDefaultLogLaunch')
import qualified Data.Enumerator as E
import qualified Data.Enumerator.List as EL
import Data.Enumerator ((=$))
=======
import qualified Data.Enumerator as E
import qualified Data.Enumerator.List as EL
import Data.Enumerator ((=$))
import Control.Monad.IO.Class (MonadIO(..))
import Control.Monad (forM_, unless)
import Control.Monad.Trans.Reader (ask)
import Control.Monad.Trans.Class (lift)
>>>>>>> 2f6a6db1

showSourceSpan :: LogRef -> String
showSourceSpan = displaySrcSpan . logRefSrcSpan

selectRef :: Maybe LogRef -> IDEAction
selectRef (Just ref) = do
    logRefs <- readIDE allLogRefs
    case elemIndex ref logRefs of
        Nothing    -> liftIO $ debugM "leksah" "no index" >> return ()
        Just index -> do
            mbBuf         <- selectSourceBuf (logRefFullFilePath ref)
            case mbBuf of
                Just buf  -> markRefInSourceBuf index buf ref True
                Nothing   -> liftIO $ debugM "leksah" "no buf" >> return ()
            log :: Log.IDELog <- Log.getLog
            Log.markErrorInLog log (logLines ref)
selectRef Nothing = return ()

forOpenLogRefs :: (Int -> LogRef -> IDEBuffer -> IDEAction) -> IDEAction
forOpenLogRefs f = do
    logRefs <- readIDE allLogRefs
    allBufs <- allBuffers
    forM_ [0 .. ((length logRefs)-1)] (\index -> do
        let ref = logRefs !! index
            fp = logRefFullFilePath ref
        fpc <- liftIO $ myCanonicalizePath fp
        forM_ (filter (\buf -> case (fileName buf) of
                Just fn -> equalFilePath fpc fn
                Nothing -> False) allBufs) (f index ref))

markLogRefs :: IDEAction
markLogRefs = do
    forOpenLogRefs $ \index logRef buf -> markRefInSourceBuf index buf logRef False

unmarkLogRefs :: IDEAction
unmarkLogRefs = do
    forOpenLogRefs $ \index logRef buf -> do
            gtkbuf  <-  getBuffer (sourceView buf)
            i1      <-  getStartIter gtkbuf
            i2      <-  getEndIter gtkbuf
            removeTagByName gtkbuf (show (logRefType logRef) ++ show index)  i1 i2

setErrorList :: [LogRef] -> IDEAction
setErrorList errs = do
    unmarkLogRefs
    breaks <- readIDE breakpointRefs
    contexts <- readIDE contextRefs
    modifyIDE_ (\ide -> ide{allLogRefs = errs ++ breaks ++ contexts})
    setCurrentError Nothing
    markLogRefs
    triggerEventIDE ErrorChanged
    return ()

setBreakpointList :: [LogRef] -> IDEAction
setBreakpointList breaks = do
    ideR <- ask
    unmarkLogRefs
    errs <- readIDE errorRefs
    contexts <- readIDE contextRefs
    modifyIDE_ (\ide -> ide{allLogRefs = errs ++ breaks ++ contexts})
    setCurrentBreak Nothing
    markLogRefs
    triggerEventIDE BreakpointChanged
    return ()

addLogRefs :: [LogRef] -> IDEAction
addLogRefs refs = do
    ideR <- ask
    unmarkLogRefs
    modifyIDE_ (\ide -> ide{allLogRefs = (allLogRefs ide) ++ refs})
    setCurrentError Nothing
    markLogRefs
    triggerEventIDE ErrorChanged
    triggerEventIDE BreakpointChanged
    triggerEventIDE TraceChanged
    return ()

nextError :: IDEAction
nextError = do
    errs <- readIDE errorRefs
    currentError <- readIDE currentError
    if null errs
        then return ()
        else do
            let new = case currentError of
                        Nothing -> 0
                        Just ref ->
                            case elemIndex ref errs of
                                Nothing -> 0
                                Just n | (n + 1) < length errs -> (n + 1)
                                Just n -> n
            setCurrentError (Just $ errs!!new)
            selectRef $ Just (errs!!new)

previousError :: IDEAction
previousError = do
    errs <- readIDE errorRefs
    currentError <- readIDE currentError
    if null errs
        then return ()
        else do
            let new = case currentError of
                        Nothing -> (length errs - 1)
                        Just ref ->
                            case elemIndex ref errs of
                                Nothing -> (length errs - 1)
                                Just n | n > 0 -> (n - 1)
                                Just n -> 0
            setCurrentError (Just $ errs!!new)
            selectRef $ Just (errs!!new)

nextBreakpoint :: IDEAction
nextBreakpoint = do
    breaks <- readIDE breakpointRefs
    currentBreak <- readIDE currentBreak
    if null breaks
        then return ()
        else do
            let new = case currentBreak of
                        Nothing -> 0
                        Just ref ->
                            case elemIndex ref breaks of
                                Nothing -> 0
                                Just n | (n + 1) < length breaks -> (n + 1)
                                Just n -> n
            setCurrentBreak (Just $ breaks!!new)
            selectRef $ Just (breaks!!new)

previousBreakpoint :: IDEAction
previousBreakpoint = do
    breaks <- readIDE breakpointRefs
    currentBreak <- readIDE currentBreak
    if null breaks
        then return ()
        else do
            let new = case currentBreak of
                        Nothing -> (length breaks - 1)
                        Just ref ->
                            case elemIndex ref breaks of
                                Nothing -> (length breaks - 1)
                                Just n | n > 0 -> (n - 1)
                                Just n -> 0
            setCurrentBreak (Just $ breaks!!new)
            selectRef $ Just (breaks!!new)

nextContext :: IDEAction
nextContext = do
    contexts <- readIDE contextRefs
    currentContext <- readIDE currentContext
    if null contexts
        then return ()
        else do
            let new = case currentContext of
                        Nothing -> 0
                        Just ref ->
                            case elemIndex ref contexts of
                                Nothing -> 0
                                Just n | (n + 1) < length contexts -> (n + 1)
                                Just n -> n
            setCurrentContext (Just $ contexts!!new)
            selectRef $ Just (contexts!!new)

previousContext :: IDEAction
previousContext = do
    contexts <- readIDE contextRefs
    currentContext <- readIDE currentContext
    if null contexts
        then return ()
        else do
            let new = case currentContext of
                        Nothing -> (length contexts - 1)
                        Just ref ->
                            case elemIndex ref contexts of
                                Nothing -> (length contexts - 1)
                                Just n | n > 0 -> (n - 1)
                                Just n -> 0
            setCurrentContext (Just $ contexts!!new)
            selectRef $ Just (contexts!!new)

lastContext :: IDEAction
lastContext = do
    contexts <- readIDE contextRefs
    currentContext <- readIDE currentContext
    if null contexts
        then return ()
        else do
            let new = (last contexts)
            setCurrentContext (Just new)
            selectRef $ Just new

#if MIN_VERSION_ghc(7,0,1)
fixColumn c = max 0 (c - 1)
#else
fixColumn = id
#endif

srcSpanParser :: CharParser () SrcSpan
srcSpanParser = try (do
        filePath <- many (noneOf ":")
        char ':'
        char '('
        beginLine <- int
        char ','
        beginCol <- int
        char ')'
        char '-'
        char '('
        endLine <- int
        char ','
        endCol <- int
        char ')'
        return $ SrcSpan filePath beginLine (fixColumn beginCol) endLine (fixColumn endCol))
    <|> try (do
        filePath <- many (noneOf ":")
        char ':'
        line <- int
        char ':'
        beginCol <- int
        char '-'
        endCol <- int
        return $ SrcSpan filePath line (fixColumn beginCol) line (fixColumn endCol))
    <|> try (do
        filePath <- many (noneOf ":")
        char ':'
        line <- int
        char ':'
        col <- int
        return $ SrcSpan filePath line (fixColumn col) line (fixColumn col))
    <?> "srcLocParser"

data BuildError =   BuildLine
                |   EmptyLine
                |   ErrorLine SrcSpan LogRefType String
                |   WarningLine String
                |   OtherLine String

buildLineParser :: CharParser () BuildError
buildLineParser = try (do
        char '['
        int
        symbol "of"
        int
        char ']'
        many (anyChar)
        return BuildLine)
    <|> try (do
        whiteSpace
        span <- srcSpanParser
        char ':'
        whiteSpace
        refType <- try (do
                symbol "Warning:"
                return WarningRef)
            <|> return ErrorRef
        text <- many anyChar
        return (ErrorLine span refType text))
    <|> try (do
        whiteSpace
        eof
        return EmptyLine)
    <|> try (do
        whiteSpace
        symbol "Warning:"
        text <- many anyChar
        return (WarningLine ("Warning:" ++ text)))
    <|> try (do
        text <- many anyChar
        eof
        return (OtherLine text))
    <?> "buildLineParser"

data BreakpointDescription = BreakpointDescription Int SrcSpan

breaksLineParser :: CharParser () BreakpointDescription
breaksLineParser = try (do
        char '['
        n <- int
        char ']'
        whiteSpace
        many (noneOf " ")
        whiteSpace
        span <- srcSpanParser
        return (BreakpointDescription n span))
    <?> "buildLineParser"

setBreakpointLineParser :: CharParser () BreakpointDescription
setBreakpointLineParser = try (do
        symbol "Breakpoint"
        whiteSpace
        n <- int
        whiteSpace
        symbol "activated"
        whiteSpace
        symbol "at"
        whiteSpace
        span <- srcSpanParser
        return (BreakpointDescription n span))
    <?> "setBreakpointLineParser"

lexer = P.makeTokenParser emptyDef
lexeme = P.lexeme lexer
whiteSpace = P.whiteSpace lexer
hexadecimal = P.hexadecimal lexer
symbol = P.symbol lexer
identifier = P.identifier lexer
colon = P.colon lexer
int = fmap fromInteger $ P.integer lexer

defaultLineLogger :: IDELog -> LogLaunch -> ToolOutput -> IDEM Int
defaultLineLogger log logLaunch out = liftIO $ defaultLineLogger' log logLaunch out

defaultLineLogger' :: IDELog -> LogLaunch -> ToolOutput -> IO Int
defaultLineLogger' log logLaunch out = do
    case out of
<<<<<<< HEAD
        ToolInput  line            -> appendLog' (line ++ "\n") InputTag
        ToolOutput line            -> appendLog' (line ++ "\n") LogTag
        ToolError  line            -> appendLog' (line ++ "\n") ErrorTag
        ToolPrompt                 -> appendLog' (concat (take 20 (repeat "- ")) ++ "-\n") FrameTag
        ToolExit   ExitSuccess     -> appendLog' (take 41 (repeat '-') ++ "\n") FrameTag
        ToolExit   (ExitFailure 1) -> appendLog' (take 41 (repeat '=') ++ "\n") FrameTag
        ToolExit   (ExitFailure n) -> appendLog' (take 41 ("========== " ++ show n ++ " " ++ repeat '=') ++ "\n") FrameTag
    where
        appendLog' = Log.appendLog log logLaunch

logOutputLines :: LogLaunch -- ^ logLaunch
               -> (IDELog -> LogLaunch -> ToolOutput -> IDEM a)
               -> E.Iteratee ToolOutput IDEM [a]
logOutputLines logLaunch lineLogger = do
    log :: Log.IDELog <- lift Log.getLog
    liftIO $ bringPaneToFront log
    results <- (EL.mapM $ lineLogger log logLaunch) =$ EL.consume
    lift $ triggerEventIDE (StatusbarChanged [CompartmentState "", CompartmentBuild False])
    return results

logOutputLines_ :: LogLaunch
                -> (IDELog -> LogLaunch -> ToolOutput -> IDEM a)
                -> E.Iteratee ToolOutput IDEM ()
logOutputLines_ logLaunch lineLogger = do
    logOutputLines logLaunch lineLogger
    return ()

logOutputLines_Default :: (IDELog -> LogLaunch -> ToolOutput -> IDEM a)
                       -> E.Iteratee ToolOutput IDEM ()
logOutputLines_Default lineLogger = do
    defaultLogLaunch <- lift $ getDefaultLogLaunch
    logOutputLines_  defaultLogLaunch lineLogger

logOutput :: LogLaunch
          -> E.Iteratee ToolOutput IDEM ()
logOutput logLaunch = do
    logOutputLines logLaunch defaultLineLogger
    return ()

logOutputDefault :: E.Iteratee ToolOutput IDEM ()
logOutputDefault = do
    defaultLogLaunch <- lift $ getDefaultLogLaunch
    logOutput defaultLogLaunch

logOutputForBuild :: IDEPackage
                  -> Bool
                  -> Bool
                  -> E.Iteratee ToolOutput IDEM ()
logOutputForBuild package backgroundBuild jumpToWarnings = do
    ideRef <- lift $ ask
    log    <- lift $ Log.getLog
    unless backgroundBuild $ liftIO $ bringPaneToFront log
    logLaunch <- lift $ Log.getDefaultLogLaunch
    lift $ showDefaultLogLaunch'
    (_, _, errs) <- EL.foldM (readAndShow logLaunch) (log, False, [])
    lift $ do
=======
        ToolInput  line            -> appendLog log (line ++ "\n") InputTag
        ToolOutput line            -> appendLog log (line ++ "\n") LogTag
        ToolError  line            -> appendLog log (line ++ "\n") ErrorTag
        ToolPrompt line            -> do
            unless (null line) $ appendLog log (line ++ "\n") LogTag >> return ()
            appendLog log (concat (take 20 (repeat "- ")) ++ "-\n") FrameTag
        ToolExit   ExitSuccess     -> appendLog log (take 41 (repeat '-') ++ "\n") FrameTag
        ToolExit   (ExitFailure 1) -> appendLog log (take 41 (repeat '=') ++ "\n") FrameTag
        ToolExit   (ExitFailure n) -> appendLog log (take 41 ("========== " ++ show n ++ " " ++ repeat '=') ++ "\n") FrameTag

logOutputLines :: (IDELog -> ToolOutput -> IDEM a) -> E.Iteratee ToolOutput IDEM [a]
logOutputLines lineLogger = do
    ideR <- lift ask
    log <- lift getLog
    liftIO $ postGUISync $ bringPaneToFront log
    results <- (EL.mapM $ liftIO . postGUISync . flip reflectIDE ideR . lineLogger log) =$ EL.consume
    liftIO $ postGUIAsync $ reflectIDE (do
        triggerEventIDE (StatusbarChanged [CompartmentState "", CompartmentBuild False])
        return ()
        ) ideR
    return results

logOutputLines_ :: (IDELog -> ToolOutput -> IDEM a) -> E.Iteratee ToolOutput IDEM ()
logOutputLines_ lineLogger = do
    logOutputLines lineLogger
    return ()

logOutput :: E.Iteratee ToolOutput IDEM ()
logOutput = do
    logOutputLines defaultLineLogger
    return ()

logOutputForBuild :: IDEPackage -> Bool -> Bool -> E.Iteratee ToolOutput IDEM ()
logOutputForBuild package backgroundBuild jumpToWarnings = do
    log    <- lift getLog
    unless backgroundBuild $ liftIO $ postGUISync $ bringPaneToFront log
    (_, _, errs) <- EL.foldM readAndShow (log, False, [])
    ideR <- lift ask
    liftIO $ postGUISync $ reflectIDE (do
>>>>>>> 2f6a6db1
        setErrorList $ reverse errs
        triggerEventIDE (Sensitivity [(SensitivityError,not (null errs))])
        let errorNum    =   length (filter isError errs)
        let warnNum     =   length errs - errorNum
        triggerEventIDE (StatusbarChanged [CompartmentState
            (show errorNum ++ " Errors, " ++ show warnNum ++ " Warnings"), CompartmentBuild False])
        unless (backgroundBuild || (not jumpToWarnings && errorNum == 0)) nextError
<<<<<<< HEAD
    return ()
    where
    readAndShow :: LogLaunch -> (IDELog, Bool, [LogRef]) -> ToolOutput -> IDEM (IDELog, Bool, [LogRef])
    readAndShow logLaunch (log, inError, errs) output = do
        ideR <- ask
        liftIO $ case output of
=======
        return ()) ideR
  where
    readAndShow :: (IDELog, Bool, [LogRef]) -> ToolOutput -> IDEM (IDELog, Bool, [LogRef])
    readAndShow (log, inError, errs) output = do
        ideR <- ask
        liftIO $ postGUISync $ case output of
>>>>>>> 2f6a6db1
            ToolError line -> do
                let parsed  =  parse buildLineParser "" line
                let nonErrorPrefixes = ["Linking ", "ar:", "ld:", "ld warning:"]
                tag <- case parsed of
                    Right BuildLine -> return InfoTag
                    Right (OtherLine text) | "Linking " `isPrefixOf` text -> do
                        -- when backgroundBuild $ lift interruptProcess
<<<<<<< HEAD
                        liftIO $ postGUIAsync $ reflectIDE (do
=======
                        reflectIDE (do
>>>>>>> 2f6a6db1
                                setErrorList $ reverse errs
                            ) ideR
                        return InfoTag
                    Right (OtherLine text) | any (`isPrefixOf` text) nonErrorPrefixes -> do
                        return InfoTag
                    _ -> return ErrorTag
                lineNr <- Log.appendLog log logLaunch (line ++ "\n") tag
                case (parsed, errs) of
                    (Left e,_) -> do
                        sysMessage Normal (show e)
                        return (log, False, errs)
                    (Right ne@(ErrorLine span refType str),_) ->
                        return (log, True, ((LogRef span package str (lineNr,lineNr) refType):errs))
                    (Right (OtherLine str1),(LogRef span rootPath str (l1,l2) refType):tl) ->
                        if inError
                            then return (log, True, ((LogRef span
                                                    rootPath
                                                    (if null str
                                                        then line
                                                        else str ++ "\n" ++ line)
                                                    (l1,lineNr) refType) : tl))
                            else return (log, False, errs)
                    (Right (WarningLine str1),(LogRef span rootPath str (l1,l2) isError):tl) ->
                        if inError
                            then return (log, True, ((LogRef span
                                                    rootPath
                                                    (if null str
                                                        then line
                                                        else str ++ "\n" ++ line)
                                                    (l1,lineNr) WarningRef) : tl))
                            else return (log, False, errs)
                    otherwise -> return (log, False, errs)
            ToolOutput line -> do
<<<<<<< HEAD
                Log.appendLog log logLaunch (line ++ "\n") LogTag
                return (log, inError, errs)
            ToolInput line -> do
                Log.appendLog log logLaunch (line ++ "\n") InputTag
                return (log, inError, errs)
            ToolPrompt -> do
=======
                appendLog log (line ++ "\n") LogTag
                return (log, inError, errs)
            ToolInput line -> do
                appendLog log (line ++ "\n") InputTag
                return (log, inError, errs)
            ToolPrompt line -> do
                unless (null line) $ appendLog log (line ++ "\n") LogTag >> return ()
>>>>>>> 2f6a6db1
                let errorNum    =   length (filter isError errs)
                let warnNum     =   length errs - errorNum
                case errs of
                    [] -> defaultLineLogger' log logLaunch output
                    _ -> Log.appendLog log logLaunch ("- - - " ++ show errorNum ++ " errors - "
                                            ++ show warnNum ++ " warnings - - -\n") FrameTag
                return (log, inError, errs)
            ToolExit _ -> do
                let errorNum    =   length (filter isError errs)
                let warnNum     =   length errs - errorNum
                case errs of
                    [] -> defaultLineLogger' log logLaunch output
                    _ -> Log.appendLog log logLaunch ("----- " ++ show errorNum ++ " errors -- "
                                            ++ show warnNum ++ " warnings -----\n") FrameTag
                return (log, inError, errs)
<<<<<<< HEAD


--logOutputLines :: String -- ^ logLaunch
--               -> (LogLaunch -> ToolOutput -> IDEM a)
--               -> [ToolOutput]
--               -> IDEM [a]

logOutputForBreakpoints :: IDEPackage
                        -> LogLaunch           -- ^ loglaunch
                        -> E.Iteratee ToolOutput IDEM ()
logOutputForBreakpoints package logLaunch = do
    breaks <- logOutputLines logLaunch (\log logLaunch out -> do
=======

logOutputForBreakpoints :: IDEPackage -> E.Iteratee ToolOutput IDEM ()
logOutputForBreakpoints package = do
    breaks <- logOutputLines (\log out -> do
>>>>>>> 2f6a6db1
        case out of
            ToolOutput line -> do
                logLineNumber <- liftIO $ Log.appendLog log logLaunch (line ++ "\n") LogTag
                case parse breaksLineParser "" line of
                    Right (BreakpointDescription n span) ->
                        return $ Just $ LogRef span package line (logLineNumber, logLineNumber) BreakpointRef
                    _ -> return Nothing
            _ -> do
<<<<<<< HEAD
                defaultLineLogger log logLaunch out
                return Nothing)
    lift $ setBreakpointList $ catMaybes breaks

logOutputForSetBreakpoint :: IDEPackage
                        -> LogLaunch           -- ^ loglaunch
                        -> E.Iteratee ToolOutput IDEM ()
logOutputForSetBreakpoint package logLaunch = do
    breaks <- logOutputLines logLaunch (\log logLaunch out -> do
=======
                liftIO $ defaultLineLogger' log out
                return Nothing)
    lift $ setBreakpointList $ catMaybes breaks

logOutputForSetBreakpoint :: IDEPackage -> E.Iteratee ToolOutput IDEM ()
logOutputForSetBreakpoint package = do
    breaks <- logOutputLines (\log out -> do
>>>>>>> 2f6a6db1
        case out of
            ToolOutput line -> do
                logLineNumber <- liftIO $ Log.appendLog log logLaunch (line ++ "\n") LogTag
                case parse setBreakpointLineParser "" line of
                    Right (BreakpointDescription n span) ->
                        return $ Just $ LogRef span package line (logLineNumber, logLineNumber) BreakpointRef
                    _ -> return Nothing
            _ -> do
<<<<<<< HEAD
                defaultLineLogger log logLaunch out
                return Nothing)
    lift $ addLogRefs $ catMaybes breaks

logOutputForSetBreakpointDefault :: IDEPackage
                                 -> E.Iteratee ToolOutput IDEM ()
logOutputForSetBreakpointDefault package = do
    defaultLogLaunch <- lift $ getDefaultLogLaunch
    logOutputForSetBreakpoint package defaultLogLaunch

logOutputForContext :: IDEPackage
                    -> LogLaunch                   -- ^ loglaunch
                    -> (String -> [SrcSpan])
                    -> E.Iteratee ToolOutput IDEM ()
logOutputForContext package loglaunch getContexts = do
    refs <- fmap catMaybes $ logOutputLines loglaunch (\log logLaunch out -> do
=======
                defaultLineLogger log out
                return Nothing)
    lift $ addLogRefs $ catMaybes breaks

logOutputForContext :: IDEPackage -> (String -> [SrcSpan]) -> E.Iteratee ToolOutput IDEM ()
logOutputForContext package getContexts = do
    refs <- fmap catMaybes $ logOutputLines (\log out -> do
>>>>>>> 2f6a6db1
        case out of
            ToolOutput line -> do
                logLineNumber <- liftIO $ Log.appendLog log logLaunch (line ++ "\n") LogTag
                let contexts = getContexts line
                if null contexts
                    then return Nothing
                    else return $ Just $ LogRef (last contexts) package line (logLineNumber, logLineNumber) ContextRef
            _ -> do
<<<<<<< HEAD
                defaultLineLogger log logLaunch out
=======
                defaultLineLogger log out
>>>>>>> 2f6a6db1
                return Nothing)
    lift $ unless (null refs) $ do
        addLogRefs [last refs]
        lastContext

<<<<<<< HEAD
logOutputForLiveContext :: IDEPackage
                        -> LogLaunch           -- ^ loglaunch
                        -> E.Iteratee ToolOutput IDEM ()
logOutputForLiveContext package logLaunch = logOutputForContext package logLaunch getContexts
=======
logOutputForLiveContext :: IDEPackage -> E.Iteratee ToolOutput IDEM ()
logOutputForLiveContext package = logOutputForContext package getContexts
>>>>>>> 2f6a6db1
    where
        getContexts [] = []
        getContexts line@(x:xs) = case stripPrefix "Stopped at " line of
            Just rest -> case parse srcSpanParser "" rest of
                Right desc -> desc : getContexts xs
                _          -> getContexts xs
            _ -> getContexts xs

<<<<<<< HEAD
logOutputForLiveContextDefault :: IDEPackage
                               -> E.Iteratee ToolOutput IDEM ()
logOutputForLiveContextDefault package = do
    defaultLogLaunch <- lift $ getDefaultLogLaunch
    logOutputForLiveContext package defaultLogLaunch


logOutputForHistoricContext :: IDEPackage
                            -> LogLaunch           -- ^ loglaunch
                            -> E.Iteratee ToolOutput IDEM ()
logOutputForHistoricContext package logLaunch = logOutputForContext package logLaunch getContexts
=======
logOutputForHistoricContext :: IDEPackage -> E.Iteratee ToolOutput IDEM ()
logOutputForHistoricContext package = logOutputForContext package getContexts
>>>>>>> 2f6a6db1
    where
        getContexts line = case stripPrefix "Logged breakpoint at " line of
            Just rest -> case parse srcSpanParser "" rest of
                Right desc -> [desc]
                _          -> []
            _ -> []

logOutputForHistoricContextDefault :: IDEPackage
                                   -> E.Iteratee ToolOutput IDEM ()
logOutputForHistoricContextDefault package = do
    defaultLogLaunch <- lift $ getDefaultLogLaunch
    logOutputForHistoricContext package defaultLogLaunch<|MERGE_RESOLUTION|>--- conflicted
+++ resolved
@@ -44,6 +44,7 @@
 ) where
 
 import Graphics.UI.Gtk
+import Control.Monad.Reader
 import Text.ParserCombinators.Parsec.Language
 import Text.ParserCombinators.Parsec hiding(Parser)
 import qualified Text.ParserCombinators.Parsec.Token as P
@@ -59,20 +60,10 @@
 import System.Exit (ExitCode(..))
 import System.Log.Logger (debugM)
 import IDE.Utils.FileUtils(myCanonicalizePath)
-<<<<<<< HEAD
 import IDE.Pane.Log (getDefaultLogLaunch, IDELog(..), getLog, showDefaultLogLaunch')
 import qualified Data.Enumerator as E
 import qualified Data.Enumerator.List as EL
 import Data.Enumerator ((=$))
-=======
-import qualified Data.Enumerator as E
-import qualified Data.Enumerator.List as EL
-import Data.Enumerator ((=$))
-import Control.Monad.IO.Class (MonadIO(..))
-import Control.Monad (forM_, unless)
-import Control.Monad.Trans.Reader (ask)
-import Control.Monad.Trans.Class (lift)
->>>>>>> 2f6a6db1
 
 showSourceSpan :: LogRef -> String
 showSourceSpan = displaySrcSpan . logRefSrcSpan
@@ -387,11 +378,12 @@
 defaultLineLogger' :: IDELog -> LogLaunch -> ToolOutput -> IO Int
 defaultLineLogger' log logLaunch out = do
     case out of
-<<<<<<< HEAD
         ToolInput  line            -> appendLog' (line ++ "\n") InputTag
         ToolOutput line            -> appendLog' (line ++ "\n") LogTag
         ToolError  line            -> appendLog' (line ++ "\n") ErrorTag
-        ToolPrompt                 -> appendLog' (concat (take 20 (repeat "- ")) ++ "-\n") FrameTag
+        ToolPrompt line            -> do
+            unless (null line) $ appendLog' (line ++ "\n") LogTag >> return ()
+            appendLog' (concat (take 20 (repeat "- ")) ++ "-\n") FrameTag
         ToolExit   ExitSuccess     -> appendLog' (take 41 (repeat '-') ++ "\n") FrameTag
         ToolExit   (ExitFailure 1) -> appendLog' (take 41 (repeat '=') ++ "\n") FrameTag
         ToolExit   (ExitFailure n) -> appendLog' (take 41 ("========== " ++ show n ++ " " ++ repeat '=') ++ "\n") FrameTag
@@ -402,10 +394,14 @@
                -> (IDELog -> LogLaunch -> ToolOutput -> IDEM a)
                -> E.Iteratee ToolOutput IDEM [a]
 logOutputLines logLaunch lineLogger = do
+    ideR <- lift $ ask
     log :: Log.IDELog <- lift Log.getLog
-    liftIO $ bringPaneToFront log
+    liftIO $ postGUIAsync $ bringPaneToFront log
     results <- (EL.mapM $ lineLogger log logLaunch) =$ EL.consume
-    lift $ triggerEventIDE (StatusbarChanged [CompartmentState "", CompartmentBuild False])
+    liftIO $ postGUIAsync $ reflectIDE (do
+        triggerEventIDE (StatusbarChanged [CompartmentState "", CompartmentBuild False])
+        return ()
+        ) ideR
     return results
 
 logOutputLines_ :: LogLaunch
@@ -437,54 +433,13 @@
                   -> Bool
                   -> E.Iteratee ToolOutput IDEM ()
 logOutputForBuild package backgroundBuild jumpToWarnings = do
-    ideRef <- lift $ ask
-    log    <- lift $ Log.getLog
-    unless backgroundBuild $ liftIO $ bringPaneToFront log
+    log    <- lift getLog
+    unless backgroundBuild $ liftIO $ postGUISync $ bringPaneToFront log
     logLaunch <- lift $ Log.getDefaultLogLaunch
     lift $ showDefaultLogLaunch'
     (_, _, errs) <- EL.foldM (readAndShow logLaunch) (log, False, [])
-    lift $ do
-=======
-        ToolInput  line            -> appendLog log (line ++ "\n") InputTag
-        ToolOutput line            -> appendLog log (line ++ "\n") LogTag
-        ToolError  line            -> appendLog log (line ++ "\n") ErrorTag
-        ToolPrompt line            -> do
-            unless (null line) $ appendLog log (line ++ "\n") LogTag >> return ()
-            appendLog log (concat (take 20 (repeat "- ")) ++ "-\n") FrameTag
-        ToolExit   ExitSuccess     -> appendLog log (take 41 (repeat '-') ++ "\n") FrameTag
-        ToolExit   (ExitFailure 1) -> appendLog log (take 41 (repeat '=') ++ "\n") FrameTag
-        ToolExit   (ExitFailure n) -> appendLog log (take 41 ("========== " ++ show n ++ " " ++ repeat '=') ++ "\n") FrameTag
-
-logOutputLines :: (IDELog -> ToolOutput -> IDEM a) -> E.Iteratee ToolOutput IDEM [a]
-logOutputLines lineLogger = do
-    ideR <- lift ask
-    log <- lift getLog
-    liftIO $ postGUISync $ bringPaneToFront log
-    results <- (EL.mapM $ liftIO . postGUISync . flip reflectIDE ideR . lineLogger log) =$ EL.consume
-    liftIO $ postGUIAsync $ reflectIDE (do
-        triggerEventIDE (StatusbarChanged [CompartmentState "", CompartmentBuild False])
-        return ()
-        ) ideR
-    return results
-
-logOutputLines_ :: (IDELog -> ToolOutput -> IDEM a) -> E.Iteratee ToolOutput IDEM ()
-logOutputLines_ lineLogger = do
-    logOutputLines lineLogger
-    return ()
-
-logOutput :: E.Iteratee ToolOutput IDEM ()
-logOutput = do
-    logOutputLines defaultLineLogger
-    return ()
-
-logOutputForBuild :: IDEPackage -> Bool -> Bool -> E.Iteratee ToolOutput IDEM ()
-logOutputForBuild package backgroundBuild jumpToWarnings = do
-    log    <- lift getLog
-    unless backgroundBuild $ liftIO $ postGUISync $ bringPaneToFront log
-    (_, _, errs) <- EL.foldM readAndShow (log, False, [])
     ideR <- lift ask
     liftIO $ postGUISync $ reflectIDE (do
->>>>>>> 2f6a6db1
         setErrorList $ reverse errs
         triggerEventIDE (Sensitivity [(SensitivityError,not (null errs))])
         let errorNum    =   length (filter isError errs)
@@ -492,21 +447,12 @@
         triggerEventIDE (StatusbarChanged [CompartmentState
             (show errorNum ++ " Errors, " ++ show warnNum ++ " Warnings"), CompartmentBuild False])
         unless (backgroundBuild || (not jumpToWarnings && errorNum == 0)) nextError
-<<<<<<< HEAD
-    return ()
-    where
+        return ()) ideR
+  where
     readAndShow :: LogLaunch -> (IDELog, Bool, [LogRef]) -> ToolOutput -> IDEM (IDELog, Bool, [LogRef])
     readAndShow logLaunch (log, inError, errs) output = do
         ideR <- ask
-        liftIO $ case output of
-=======
-        return ()) ideR
-  where
-    readAndShow :: (IDELog, Bool, [LogRef]) -> ToolOutput -> IDEM (IDELog, Bool, [LogRef])
-    readAndShow (log, inError, errs) output = do
-        ideR <- ask
         liftIO $ postGUISync $ case output of
->>>>>>> 2f6a6db1
             ToolError line -> do
                 let parsed  =  parse buildLineParser "" line
                 let nonErrorPrefixes = ["Linking ", "ar:", "ld:", "ld warning:"]
@@ -514,11 +460,7 @@
                     Right BuildLine -> return InfoTag
                     Right (OtherLine text) | "Linking " `isPrefixOf` text -> do
                         -- when backgroundBuild $ lift interruptProcess
-<<<<<<< HEAD
-                        liftIO $ postGUIAsync $ reflectIDE (do
-=======
                         reflectIDE (do
->>>>>>> 2f6a6db1
                                 setErrorList $ reverse errs
                             ) ideR
                         return InfoTag
@@ -552,22 +494,13 @@
                             else return (log, False, errs)
                     otherwise -> return (log, False, errs)
             ToolOutput line -> do
-<<<<<<< HEAD
                 Log.appendLog log logLaunch (line ++ "\n") LogTag
                 return (log, inError, errs)
             ToolInput line -> do
                 Log.appendLog log logLaunch (line ++ "\n") InputTag
                 return (log, inError, errs)
-            ToolPrompt -> do
-=======
-                appendLog log (line ++ "\n") LogTag
-                return (log, inError, errs)
-            ToolInput line -> do
-                appendLog log (line ++ "\n") InputTag
-                return (log, inError, errs)
             ToolPrompt line -> do
-                unless (null line) $ appendLog log (line ++ "\n") LogTag >> return ()
->>>>>>> 2f6a6db1
+                unless (null line) $ Log.appendLog log logLaunch (line ++ "\n") LogTag >> return ()
                 let errorNum    =   length (filter isError errs)
                 let warnNum     =   length errs - errorNum
                 case errs of
@@ -583,7 +516,6 @@
                     _ -> Log.appendLog log logLaunch ("----- " ++ show errorNum ++ " errors -- "
                                             ++ show warnNum ++ " warnings -----\n") FrameTag
                 return (log, inError, errs)
-<<<<<<< HEAD
 
 
 --logOutputLines :: String -- ^ logLaunch
@@ -596,12 +528,6 @@
                         -> E.Iteratee ToolOutput IDEM ()
 logOutputForBreakpoints package logLaunch = do
     breaks <- logOutputLines logLaunch (\log logLaunch out -> do
-=======
-
-logOutputForBreakpoints :: IDEPackage -> E.Iteratee ToolOutput IDEM ()
-logOutputForBreakpoints package = do
-    breaks <- logOutputLines (\log out -> do
->>>>>>> 2f6a6db1
         case out of
             ToolOutput line -> do
                 logLineNumber <- liftIO $ Log.appendLog log logLaunch (line ++ "\n") LogTag
@@ -610,7 +536,6 @@
                         return $ Just $ LogRef span package line (logLineNumber, logLineNumber) BreakpointRef
                     _ -> return Nothing
             _ -> do
-<<<<<<< HEAD
                 defaultLineLogger log logLaunch out
                 return Nothing)
     lift $ setBreakpointList $ catMaybes breaks
@@ -620,15 +545,6 @@
                         -> E.Iteratee ToolOutput IDEM ()
 logOutputForSetBreakpoint package logLaunch = do
     breaks <- logOutputLines logLaunch (\log logLaunch out -> do
-=======
-                liftIO $ defaultLineLogger' log out
-                return Nothing)
-    lift $ setBreakpointList $ catMaybes breaks
-
-logOutputForSetBreakpoint :: IDEPackage -> E.Iteratee ToolOutput IDEM ()
-logOutputForSetBreakpoint package = do
-    breaks <- logOutputLines (\log out -> do
->>>>>>> 2f6a6db1
         case out of
             ToolOutput line -> do
                 logLineNumber <- liftIO $ Log.appendLog log logLaunch (line ++ "\n") LogTag
@@ -637,7 +553,6 @@
                         return $ Just $ LogRef span package line (logLineNumber, logLineNumber) BreakpointRef
                     _ -> return Nothing
             _ -> do
-<<<<<<< HEAD
                 defaultLineLogger log logLaunch out
                 return Nothing)
     lift $ addLogRefs $ catMaybes breaks
@@ -654,15 +569,6 @@
                     -> E.Iteratee ToolOutput IDEM ()
 logOutputForContext package loglaunch getContexts = do
     refs <- fmap catMaybes $ logOutputLines loglaunch (\log logLaunch out -> do
-=======
-                defaultLineLogger log out
-                return Nothing)
-    lift $ addLogRefs $ catMaybes breaks
-
-logOutputForContext :: IDEPackage -> (String -> [SrcSpan]) -> E.Iteratee ToolOutput IDEM ()
-logOutputForContext package getContexts = do
-    refs <- fmap catMaybes $ logOutputLines (\log out -> do
->>>>>>> 2f6a6db1
         case out of
             ToolOutput line -> do
                 logLineNumber <- liftIO $ Log.appendLog log logLaunch (line ++ "\n") LogTag
@@ -671,25 +577,16 @@
                     then return Nothing
                     else return $ Just $ LogRef (last contexts) package line (logLineNumber, logLineNumber) ContextRef
             _ -> do
-<<<<<<< HEAD
                 defaultLineLogger log logLaunch out
-=======
-                defaultLineLogger log out
->>>>>>> 2f6a6db1
                 return Nothing)
     lift $ unless (null refs) $ do
         addLogRefs [last refs]
         lastContext
 
-<<<<<<< HEAD
 logOutputForLiveContext :: IDEPackage
                         -> LogLaunch           -- ^ loglaunch
                         -> E.Iteratee ToolOutput IDEM ()
 logOutputForLiveContext package logLaunch = logOutputForContext package logLaunch getContexts
-=======
-logOutputForLiveContext :: IDEPackage -> E.Iteratee ToolOutput IDEM ()
-logOutputForLiveContext package = logOutputForContext package getContexts
->>>>>>> 2f6a6db1
     where
         getContexts [] = []
         getContexts line@(x:xs) = case stripPrefix "Stopped at " line of
@@ -698,7 +595,6 @@
                 _          -> getContexts xs
             _ -> getContexts xs
 
-<<<<<<< HEAD
 logOutputForLiveContextDefault :: IDEPackage
                                -> E.Iteratee ToolOutput IDEM ()
 logOutputForLiveContextDefault package = do
@@ -710,10 +606,6 @@
                             -> LogLaunch           -- ^ loglaunch
                             -> E.Iteratee ToolOutput IDEM ()
 logOutputForHistoricContext package logLaunch = logOutputForContext package logLaunch getContexts
-=======
-logOutputForHistoricContext :: IDEPackage -> E.Iteratee ToolOutput IDEM ()
-logOutputForHistoricContext package = logOutputForContext package getContexts
->>>>>>> 2f6a6db1
     where
         getContexts line = case stripPrefix "Logged breakpoint at " line of
             Just rest -> case parse srcSpanParser "" rest of
