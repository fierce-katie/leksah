--- conflicted
+++ resolved
@@ -53,10 +53,7 @@
     msSingleBuildWithoutLinking      :: Bool,
     msSaveAllBeforeBuild             :: Bool,
     msBackgroundBuild                :: Bool,
-<<<<<<< HEAD
-=======
     msJumpToWarnings                 :: Bool,
->>>>>>> 21324e24
     msDontInstallLast                :: Bool}
 
 -- | Take make settings from preferences
@@ -66,10 +63,7 @@
     msSingleBuildWithoutLinking      = singleBuildWithoutLinking prefs,
     msSaveAllBeforeBuild             = saveAllBeforeBuild prefs,
     msBackgroundBuild                = backgroundBuild prefs,
-<<<<<<< HEAD
-=======
     msJumpToWarnings                 = jumpToWarnings prefs,
->>>>>>> 21324e24
     msDontInstallLast                = dontInstallLast prefs}
 
 -- | a make operation
@@ -200,11 +194,7 @@
 doBuildChain ms chain@Chain{mcAction = MoConfigure} =
     packageConfig' (mcEle chain) (constrCont ms (mcPos chain) (mcNeg chain))
 doBuildChain ms chain@Chain{mcAction = MoBuild} =
-<<<<<<< HEAD
-    buildPackage (msBackgroundBuild ms) (not (msMakeMode ms) && msSingleBuildWithoutLinking ms)
-=======
     buildPackage (msBackgroundBuild ms) (msJumpToWarnings ms) (not (msMakeMode ms) && msSingleBuildWithoutLinking ms)
->>>>>>> 21324e24
         (mcEle chain) (constrCont ms (mcPos chain) (mcNeg chain))
 doBuildChain ms chain@Chain{mcAction = MoTest} =
     packageTest' (mcEle chain) (constrCont ms (mcPos chain) (mcNeg chain))
