--- conflicted
+++ resolved
@@ -54,10 +54,7 @@
     msSingleBuildWithoutLinking      :: Bool,
     msSaveAllBeforeBuild             :: Bool,
     msBackgroundBuild                :: Bool,
-<<<<<<< HEAD
-=======
     msRunUnitTests                   :: Bool,
->>>>>>> 2f6a6db1
     msJumpToWarnings                 :: Bool,
     msDontInstallLast                :: Bool}
 
@@ -68,10 +65,7 @@
     msSingleBuildWithoutLinking      = singleBuildWithoutLinking prefs,
     msSaveAllBeforeBuild             = saveAllBeforeBuild prefs,
     msBackgroundBuild                = backgroundBuild prefs,
-<<<<<<< HEAD
-=======
     msRunUnitTests                   = runUnitTests prefs,
->>>>>>> 2f6a6db1
     msJumpToWarnings                 = jumpToWarnings prefs,
     msDontInstallLast                = dontInstallLast prefs}
 
