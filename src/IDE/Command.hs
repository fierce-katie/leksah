{- # LANGUAGE TypeSynonymInstances, ScopedTypeVariables -}
--{-# OPTIONS_GHC -XTypeSynonymInstances -XScopedTypeVariables #-}
{-# OPTIONS_GHC -fno-warn-incomplete-patterns #-}
-----------------------------------------------------------------------------
--
-- Module       :  IDE.Menu
-- Copyright   :  (c) Juergen Nicklisch-Franken, Hamish Mackenzie
-- License     :  GNU-GPL
--
-- Maintainer  :  <maintainer at leksah.org>
-- Stability   :  provisional
-- Portability :  portable
--
--
-- | Module for actions, menus and toolbars and the rest ...
--
-------------------------------------------------------------------------------


module IDE.Command (
    mkActions
,   menuDescription
,   makeMenu
,   canQuit
,   quit
,   aboutDialog
,   buildStatusbar
,   newIcons
,   setSensitivity
,   updateRecentEntries
,   handleSpecialKeystrokes
,   registerLeksahEvents
,   instrumentWindow
,   instrumentSecWindow
) where

import Graphics.UI.Gtk
       (containerAdd, windowAddAccelGroup, onKeyPress, boxPackEnd,
        boxPackStart, widgetSetName, vBoxNew, windowSetIconFromFile,
        Widget, Window, actionGroupGetAction, uiManagerGetActionGroups,
        Action, actionSetSensitive, iconFactoryAdd, iconSetNewFromPixbuf,
        pixbufNewFromFile, iconFactoryAddDefault, iconFactoryNew,
        dialogRun, aboutDialogSetAuthors, aboutDialogSetWebsite,
        aboutDialogSetLicense, aboutDialogSetComments,
        aboutDialogSetCopyright, aboutDialogSetVersion, aboutDialogSetName,
        aboutDialogNew, mainQuit, widgetHide, widgetShow,
        castToWidget, separatorMenuItemNew,
        containerGetChildren, Menu, widgetSetSizeRequest, toolbarSetStyle,
        toolbarSetIconSize, castToToolbar, castToMenuBar,
        uiManagerGetWidget, uiManagerGetAccelGroup, onActionActivate,
        actionNew, actionGroupAddActionWithAccel, actionToggled,
        toggleActionNew, uiManagerAddUiFromString,
        uiManagerInsertActionGroup, actionGroupNew, UIManager,
        widgetShowAll, menuItemSetSubmenu, widgetDestroy, widgetHide,
        menuItemGetSubmenu, menuShellAppend, menuItemActivate,
        menuItemNewWithLabel, menuNew, Packing(..), ToolbarStyle(..),
        PositionType(..), on, IconSize(..))
import System.FilePath
import Data.Version
import Prelude hiding (catch)
import Control.Exception
import Data.Maybe


import IDE.Core.State
import IDE.Pane.SourceBuffer
import IDE.Pane.Preferences
import IDE.Pane.PackageFlags
import IDE.Pane.PackageEditor
import IDE.Pane.Errors
import IDE.Pane.Search
import IDE.Package
import IDE.Pane.Log
import IDE.Session
import IDE.Pane.Modules
import IDE.Find
import IDE.Pane.Info
import IDE.Utils.FileUtils
import IDE.Utils.GUIUtils
import Paths_leksah
import IDE.GUIHistory
import IDE.Metainfo.Provider
       (getWorkspaceInfo, getIdentifierDescr, updateWorkspaceInfo,
        updateSystemInfo, rebuildSystemInfo, rebuildWorkspaceInfo)
import IDE.NotebookFlipper
import IDE.ImportTool (resolveErrors)
import IDE.LogRef
import IDE.Debug
import System.Directory (doesFileExist)
import qualified Graphics.UI.Gtk.Gdk.Events as GdkEvents
import Graphics.UI.Gtk.Gdk.Events
    (Modifier(..),
     Event(..))
import qualified Data.Map as  Map (lookup)
import Data.List (sort)
import Control.Event (registerEvent)
import IDE.Pane.Breakpoints
    (fillBreakpointList, selectBreak)
import IDE.Workspaces
import IDE.Statusbar
import IDE.Pane.Workspace
import IDE.Pane.Variables (fillVariablesListQuiet)
import IDE.Pane.Trace (fillTraceList)
import IDE.PaneGroups
import IDE.Pane.Search (getSearch, IDESearch(..))
import IDE.Pane.Grep (getGrep)
import IDE.Pane.HLint (refreshHLint, getHLint)
import IDE.Pane.Files (refreshFiles, getFiles)
import Control.Monad.IO.Class (MonadIO(..))
import Control.Monad (unless, when)
import Control.Monad.Trans.Reader (ask)

--
-- | The Actions known to the system (they can be activated by keystrokes or menus)
--
mkActions :: [ActionDescr IDERef]
mkActions =
<<<<<<< HEAD
    [AD (__ "File") "_File" Nothing Nothing (return ()) [] False
    ,AD "FileNew" "_New Module..." Nothing (Just "gtk-new")
=======
    [AD "File" (__ "_File") Nothing Nothing (return ()) [] False
    ,AD "FileNew" (__ "_New Module...") Nothing (Just "gtk-new")
>>>>>>> 49dd92f9
        (packageTry $ addModule []) [] False
    ,AD "FileNewTextFile" (__ "_New Text File") Nothing Nothing
        fileNew [] False
    ,AD "FileOpen" (__ "_Open...") Nothing (Just "gtk-open")
        fileOpen [] False
    ,AD "RecentFiles" (__ "Open _Recent") Nothing Nothing (return ()) [] False
    ,AD "FileRevert" (__ "_Revert") Nothing Nothing
        fileRevert [] False
    ,AD "FileSave" (__ "_Save") Nothing (Just "gtk-save")
        (do fileSave False; return ()) [] False
    ,AD "FileSaveAs" (__ "Save _As...") Nothing (Just "gtk-save-as")
        (do fileSave True; return ()) [] False
    ,AD "FileSaveAll" (__ "Save A_ll") Nothing Nothing
        (do fileSaveAll (\ b -> return (bufferName b /= "_Eval.hs")); return ()) [] False
    ,AD "FileClose" (__ "_Close") Nothing (Just "gtk-close")
        (do fileClose; return ()) [] False
    ,AD "FileCloseAll" (__ "Close All") Nothing Nothing
        (do fileCloseAll (\ b -> return (bufferName b /= "_Eval.hs")); return ()) [] False
    ,AD "FileCloseAllButPackage" (__ "Close All But Package") Nothing Nothing
        (do fileCloseAllButPackage; return ()) [] False
    ,AD "FileCloseAllButWorkspace" (__ "Close All But Workspace") Nothing Nothing
        (do fileCloseAllButWorkspace; return ()) [] False
    ,AD "Quit" (__ "_Quit") Nothing (Just "gtk-quit")
        quit [] False

    ,AD "Edit" (__ "_Edit") Nothing Nothing (return ()) [] False
    ,AD "EditUndo" (__ "_Undo") Nothing (Just "gtk-undo")
        editUndo [] False
    ,AD "EditRedo" (__ "_Redo") Nothing (Just "gtk-redo")
        editRedo [] False
    ,AD "EditCut" (__ "Cu_t") Nothing (Just "gtk-cut")
        editCut [] {--Just "<control>X"--} False
    ,AD "EditCopy" (__ "_Copy")  Nothing  (Just "gtk-copy")
        editCopy [] {--Just "<control>C"--} False
    ,AD "EditPaste" (__ "_Paste") Nothing (Just "gtk-paste")
        editPaste [] {--Just "<control>V"--} False
    ,AD "EditDelete" (__ "_Delete") Nothing (Just "gtk-delete")
        editDelete [] False
    ,AD "EditSelectAll" (__ "Select_All") Nothing (Just "gtk-select-all")
        editSelectAll [] False
    ,AD "EditFind" (__ "Find") Nothing (Just "gtk-find")
        (editFindInc Initial) [] False
    ,AD "EditFindNext" (__ "Find _Next") Nothing (Just "gtk-find-next")
        (editFindInc Forward) [] False
    ,AD "EditFindPrevious" (__ "Find _Previous") Nothing (Just "gtk-find-previous")
        (editFindInc Backward) [] False
    ,AD "EditGotoLine" (__ "_Goto Line") Nothing (Just "gtk-jump")
        editGotoLine [] False

    ,AD "EditComment" (__ "_Comment") Nothing Nothing
        editComment [] False
    ,AD "EditUncomment" (__ "_Uncomment") Nothing Nothing
        editUncomment [] False
    ,AD "EditShiftRight" (__ "Shift _Right") Nothing Nothing
        editShiftRight [] False
    ,AD "EditShiftLeft" (__ "Shift _Left") Nothing Nothing
        editShiftLeft [] False

    --,AD "Align" "_Align" Nothing Nothing (return ()) [] False
    ,AD "EditAlignEqual" (__ "Align _=") Nothing Nothing
        (align '=') [] False
    ,AD "EditAlignRightArrow" (__ "Align -_>") Nothing Nothing
        (align '>') [] False
    ,AD "EditAlignLeftArrow" (__ "Align _<-") Nothing Nothing
        (align '<') [] False
    ,AD "EditAlignTypeSig" (__ "Align _::") Nothing Nothing
        (align ':') [] False

    ,AD "Workspace" (__ "_Workspace") Nothing Nothing (return ()) [] False
    ,AD "NewWorkspace" (__ "_New...") Nothing Nothing
        (workspaceNew >> showWorkspace) [] False
    ,AD "OpenWorkspace" (__ "_Open...") Nothing Nothing
        (workspaceOpen >> showWorkspace) [] False
    ,AD "RecentWorkspaces" (__ "Open _Recent") Nothing Nothing (return ()) [] False
    ,AD "CloseWorkspace" (__ "_Close") Nothing Nothing
        workspaceClose [] False

    ,AD "CleanWorkspace" (__ "Cl_ean") (Just (__ "Cleans all packages")) (Just "ide_clean")
        (workspaceTry workspaceClean) [] False
    ,AD "MakeWorkspace" (__ "_Make") (Just (__ "Makes all of this workspace")) (Just "ide_configure")
        (workspaceTry workspaceMake) [] False
    ,AD "NextError" (__ "_Next Error") (Just (__ "Go to the next error")) (Just "ide_error_next")
        nextError [] False
    ,AD "PreviousError" (__ "_Previous Error") (Just (__ "Go to the previous error")) (Just "ide_error_prev")
        previousError [] False

    ,AD "Package" (__ "_Package") Nothing Nothing (return ()) [] False
    ,AD "NewPackage" (__ "_New...") Nothing Nothing
        (showWorkspace >> workspaceTry workspacePackageNew) [] False
    ,AD "AddPackage" (__ "_Add...") Nothing Nothing
        (showWorkspace >> workspaceTry workspaceAddPackage) [] False
--    ,AD "RecentPackages" "_Recent Packages" Nothing Nothing (return ()) [] False
    ,AD "EditPackage" (__ "_Edit") Nothing Nothing
        (packageTry packageEdit) [] False
--    ,AD "RemovePackage" "_Close Package" Nothing Nothing
--        removePackage [] False

    ,AD "PackageFlags" (__ "Edit Flags") (Just (__ "Edit the package flags")) Nothing
        (getFlags Nothing >>= \ p -> displayPane p False) [] False
    ,AD "CleanPackage" (__ "Cl_ean") (Just (__ "Cleans the package")) (Just "ide_clean")
        (packageTry packageClean) [] False
    ,AD "ConfigPackage" (__ "_Configure") (Just (__ "Configures the package")) (Just "ide_configure")
        (packageTry packageConfig) [] False
    ,AD "BuildPackage" (__ "_Build") (Just (__ "Builds the package")) (Just "ide_make")
        (packageTry makePackage) [] False
    ,AD "DocPackage" (__ "_Build Documentation") (Just (__ "Builds the documentation")) Nothing
        (packageTry packageDoc) [] False
    ,AD "CopyPackage" (__ "_Copy") (Just (__ "Copies the package")) Nothing
        (packageTry packageCopy) [] False
    ,AD "RunPackage" (__ "_Run") (Just (__ "Runs the package")) (Just "ide_run")
        (packageTry packageRun) [] False
    ,AD "ResolveErrors" (__ "Resol_ve Errors") (Just (__ "Resolve 'Hidden package' and 'Not in scope' errors by adding the necessary dependancies or imports")) Nothing
        resolveErrors [] False

    ,AD "InstallDependenciesPackage" (__ "_Install Dependencies") (Just (__ "Install the package's dependencies from the hackage server")) Nothing
        (packageTry packageInstallDependencies) [] False
    ,AD "RegisterPackage" (__ "_Register") Nothing Nothing
        (packageTry packageRegister) [] False
    ,AD "TestPackage" (__ "Test") Nothing Nothing
        (packageTry packageTest) [] False
    ,AD "SdistPackage" (__ "Source Dist") Nothing Nothing
        (packageTry packageSdist) [] False
    ,AD "OpenDocPackage" (__ "_Open Doc") Nothing Nothing
        (packageTry packageOpenDoc) [] False

    ,AD "Debug" (__ "_Debug") Nothing Nothing (return ()) [] False
    ,AD "StartDebugger" (__ "_Start Debugger") (Just (__ "Starts using the GHCi debugger for build and run")) Nothing
        (packageTry debugStart) [] False
    ,AD "QuitDebugger" (__ "_Quit Debugger") (Just (__ "Quit the GHCi debugger if it is running")) Nothing
        debugQuit [] False
    ,AD "ExecuteSelection" (__ "_Execute Selection") (Just (__ "Sends the selected text to the debugger")) Nothing
        debugExecuteSelection [] False

    ,AD "DebugSetBreakpoint" (__ "Set Breakpoint") (Just (__ "Set a breakpoint on the selected name or current line")) Nothing
        debugSetBreakpoint [] False
    ,AD "ShowNextBreakpoint" (__ "Show Next Breakpoint") (Just (__ "Show the next breakpoint")) Nothing
        nextBreakpoint [] False
    ,AD "ShowPreviousBreakpoint" (__ "Show Previous Breakpoint") (Just (__ "Show the previous breakpoint")) Nothing
        previousBreakpoint [] False
    ,AD "DebugDeleteAllBreakpoints" (__ "Delete All Breakpoints") (Just "") Nothing
        debugDeleteAllBreakpoints [] False

    ,AD "DebugContinue" (__ "Continue") (Just (__ "Resume after a breakpoint")) (Just "ide_continue")
        debugContinue [] False
    ,AD "DebugAbandon" (__ "Abandon") (Just (__ "At a breakpoint, abandon current computation")) Nothing
        debugAbandon [] False
    ,AD "DebugStop" (__ "Stop") (Just (__ "Interrupt the running operation.")) Nothing
        debugStop [] False

    ,AD "DebugStep" (__ "Step") (Just (__ "Single-step after stopping at a breakpoint")) (Just "ide_step")
        debugStep [] False
    ,AD "DebugStepExpression" (__ "Step Expression") (Just (__ "Single-step into selected expression")) Nothing
        debugStepExpression [] False
    ,AD "DebugStepLocal" (__ "Step Local") (Just (__ "Single-step within the current top-level binding")) (Just "ide_local")
        debugStepLocal [] False
    ,AD "DebugStepModule" (__ "Step Module") ((__ Just "Single-step restricted to the current module")) (Just "ide_module")
        debugStepModule [] False

    ,AD "DebugTrace" (__ "Trace") (Just (__ "Trace after stopping at a breakpoint")) Nothing
        debugTrace [] False
    ,AD "DebugTraceExpression" (__ "Trace Expression") (Just (__ "Evaluate the selected expression with tracing on")) Nothing
        debugTraceExpression [] False
    ,AD "DebugHistory" (__ "History") (Just (__ "After 'Trace', show the execution history")) Nothing
        debugHistory [] False
    ,AD "DebugBack" (__ "Back") (Just (__ "Go back in the history (after 'Trace')")) Nothing
        debugBack [] False
    ,AD "DebugForward" (__ "Forward") (Just (__ "Go forward in the history (after 'Back')")) Nothing
        debugForward [] False

    ,AD "DebugForce" (__ "Force") (Just (__ "Print the selected expression, forcing unevaluated parts")) Nothing
        debugForce [] False
    ,AD "DebugPrint" (__ "Print") (Just (__ "Prints a value without forcing its computation")) Nothing
        debugPrint [] False
    ,AD "DebugSimplePrint" (__ "SimplePrint") (Just (__ "Simplifed version of Print")) Nothing
        debugSimplePrint [] False

    ,AD "ShowBindings" (__ "Show Bin_dings") (Just (__ "Show the current bindings")) Nothing
        debugShowBindings [] False
    ,AD "ShowBreakpoints" (__ "Show _Breakpoints") (Just (__ "Show the active breakpoints")) Nothing
        debugShowBreakpoints [] False
    ,AD "ShowContext" (__ "Show _Context") (Just (__ "Show the breakpoint context")) Nothing
        debugShowContext [] False
    ,AD "ShowLoadedModules" (__ "Show Loaded _Modules") (Just (__ "Show the currently loaded modules")) Nothing
        debugShowModules [] False
    ,AD "ShowPackages" (__ "Show _Packages") (Just (__ "Show the currently active packages")) Nothing
        debugShowPackages [] False
    ,AD "ShowLanguages" (__ "Show _Languages") (Just (__ "Show the currently active language")) Nothing
        debugShowLanguages [] False

    ,AD "DebugInformation" (__ "Information") (Just (__ "Display information about the selected name(s)")) Nothing
        debugInformation [] False
    ,AD "DebugKind" (__ "Kind") (Just (__ "Show the kind of the selected type")) Nothing
        debugKind [] False
    ,AD "DebugType" (__ "Type") (Just (__ "Show the type of the selected expression")) Nothing
        debugType [] False

    ,AD "Metadata" (__ "_Metadata") Nothing Nothing (return ()) [] False
    ,AD "UpdateMetadataCurrent" (__ "_Update workspace data") (Just (__ "Updates data for the current workspace"))
            (Just "ide_rebuild_meta") updateWorkspaceInfo [] False
    ,AD "RebuildMetadataCurrent" (__ "_Rebuild workspace data") (Just (__ "Rebuilds data for the current workspace"))
            Nothing rebuildWorkspaceInfo [] False
    ,AD "UpdateMetadataLib" (__ "U_pdate system data") Nothing Nothing
        updateSystemInfo [] False
    ,AD "RebuildMetadataLib" (__ "R_ebuild system data") Nothing Nothing
        rebuildSystemInfo [] False

    ,AD "Session" (__ "_Session") Nothing Nothing (return ()) [] False
    ,AD "SaveSession" (__ "_Save Session") Nothing Nothing
        saveSessionAsPrompt [] False
    ,AD "LoadSession" (__ "_Load Session") Nothing Nothing
        loadSessionPrompt [] False
    ,AD "ForgetSession" (__ "_Forget Session") Nothing Nothing
        (return ()) [] True

    ,AD "Panes" (__ "_Panes") Nothing Nothing (return ()) [] False
    ,AD "ShowBrowser" (__ "Browser") Nothing Nothing
        showBrowser [] False
    ,AD "ShowDebugger" (__ "Debugger") Nothing Nothing
        showDebugger [] False
    ,AD "ShowSearch" (__ "Search") Nothing Nothing
        (getSearch Nothing  >>= \ p -> displayPane p False) [] False
    ,AD "ShowFiles" (__ "Files") Nothing Nothing
        (getFiles Nothing  >>= \ p -> displayPane p False >> refreshFiles) [] False
    ,AD "ShowGrep" (__ "Grep") Nothing Nothing
        (getGrep Nothing  >>= \ p -> displayPane p False) [] False
    ,AD "ShowHLint" (__ "HLint") Nothing Nothing
        (getHLint Nothing  >>= \ p -> displayPane p False >> workspaceTry refreshHLint) [] False
    ,AD "ShowErrors" (__ "Errors") Nothing Nothing
        (getErrors Nothing  >>= \ p -> displayPane p False) [] False
    ,AD "ShowLog" (__ "Log") Nothing Nothing
        showLog [] False
    ,AD "ShowWorkspace" (__ "Workspace") Nothing Nothing
        showWorkspace [] False

    ,AD "View" (__ "_View") Nothing Nothing (return ()) [] False
    ,AD "ViewMoveLeft" (__ "Move _Left") Nothing Nothing
        (viewMove LeftP) [] False
    ,AD "ViewMoveRight" (__ "Move _Right") Nothing Nothing
        (viewMove RightP) [] False
    ,AD "ViewMoveUp" (__ "Move _Up") Nothing Nothing
        (viewMove TopP) [] False
    ,AD "ViewMoveDown" (__ "Move _Down") Nothing Nothing
        (viewMove BottomP) [] False
    ,AD "ViewSplitHorizontal" (__ "Split H_orizontal") Nothing Nothing
        viewSplitHorizontal [] False
    ,AD "ViewSplitVertical" (__ "Split _Vertical") Nothing Nothing
        viewSplitVertical [] False
    ,AD "ViewCollapse" (__ "_Collapse") Nothing Nothing
        viewCollapse [] False
    ,AD "ViewNest" (__ "_Group") Nothing Nothing
        (viewNewGroup) [] False
    ,AD "ViewDetach" (__ "_Detach") Nothing Nothing
        viewDetachInstrumented [] False
    ,AD "ViewFullScreen" (__ "_Full Screen") Nothing Nothing
        viewFullScreen [] False
    ,AD "ViewExitFullScreen" (__ "_Exit Full Screen") Nothing Nothing
        viewExitFullScreen [] False
    ,AD "ViewDark" (__ "Dark") Nothing Nothing
        viewDark [] False
    ,AD "ViewLight" (__ "Light") Nothing Nothing
        viewLight [] False

    ,AD "ViewTabsLeft" (__ "Tabs Left") Nothing Nothing
        (viewTabsPos PosLeft) [] False
    ,AD "ViewTabsRight" (__ "Tabs Right") Nothing Nothing
        (viewTabsPos PosRight) [] False
    ,AD "ViewTabsUp" (__ "Tabs Up") Nothing Nothing
        (viewTabsPos PosTop) [] False
    ,AD "ViewTabsDown" (__ "Tabs Down") Nothing Nothing
        (viewTabsPos PosBottom) [] False
    ,AD "ViewSwitchTabs" (__ "Tabs On/Off") Nothing Nothing
        viewSwitchTabs [] False

    ,AD "ViewClosePane" (__ "Close pane") Nothing (Just "gtk-close")
        sessionClosePane [] False

    ,AD "FlipDown" (__ "Flip down") Nothing Nothing
        flipDown [] False
    ,AD "FlipUp" (__ "Flip up") Nothing Nothing
        flipUp [] False
    ,AD "StartComplete" (__ "StartComplete") Nothing Nothing
        startComplete [] False

    ,AD "ViewHistoryBack" (__ "Back") Nothing (Just "gtk-go-back")
        historyBack [] False
    ,AD "ViewHistoryForth" (__ "Forward") Nothing (Just "gtk-go-forward")
        historyForward [] False


    ,AD "ClearLog" (__ "_Clear Log") Nothing Nothing
        clearLog [] False
    ,AD "ToggleToolbar" (__ "Toggle Toolbar") Nothing Nothing
        toggleToolbar [] False

    ,AD "Configuration" (__ "_Configuration") Nothing Nothing (return ()) [] False
    ,AD "EditCandy" (__ "_To Candy") Nothing Nothing
        editCandy [] True
    ,AD "PrefsEdit" (__ "_Edit Prefs") Nothing Nothing
        (getPrefs Nothing >>= \ p -> displayPane p False) [] False

    ,AD "Help" (__ "_Help") Nothing Nothing (return ()) [] False
    ,AD "HelpDebug" (__ "Debug") Nothing Nothing (do
            pack <- readIDE activePack
            ideMessage Normal (show pack)) [] False
--    ,AD "HelpDebug2" "Debug2" (Just "<Ctrl>d") Nothing dbgInstalledPackageInfo [] False
    ,AD "HelpManual" (__ "Manual") Nothing Nothing (openBrowser "http://leksah.org/leksah_manual.pdf") [] False
    ,AD "HelpHomepage" (__ "Homepage") Nothing Nothing (openBrowser "http://leksah.org") [] False
    ,AD "HelpAbout" (__ "About") Nothing (Just "gtk-about") (liftIO aboutDialog) [] False

    ,AD "BackgroundBuildToggled" (__ "_BackgroundBuild") (Just (__ "Build in the background and report errors")) (Just "ide_build")
        backgroundBuildToggled [] True
    ,AD "RunUnitTestsToggled" (__ "_RunUnitTests") (Just (__ "Run unit tests when building")) (Just "gtk-apply")
        runUnitTestsToggled [] True
    ,AD "MakeModeToggled" (__ "_MakeMode") (Just (__ "Make dependent packages")) (Just "ide_make")
        makeModeToggled [] True
    ,AD "DebugToggled" (__ "_Debug") (Just (__ "Use GHCi debugger to build and run")) (Just "ide_debug")
        debugToggled [] True
    ,AD "OpenDocu" (__ "_OpenDocu") (Just (__ "Opens a browser for a search of the selected data")) Nothing
        openDocu [] True
        ]

--
-- | The menu description in XML Syntax as defined by GTK
--
menuDescription :: IO String
menuDescription = do
    dataDir     <- getDataDir
    prefsPath   <- getConfigFilePathForLoad "leksah.menu" Nothing dataDir
    res         <- readFile prefsPath
    return res

updateRecentEntries :: IDEAction
updateRecentEntries = do
    recentFiles'       <-  readIDE recentFiles
    recentWorkspaces'  <-  readIDE recentWorkspaces
    recentFilesItem    <-  getRecentFiles
    recentWorkspacesItem <-  getRecentWorkspaces
    reifyIDE (\ ideR -> do
        recentFilesMenu    <-  menuNew
        mapM_ (\s -> do
            fe <- doesFileExist s
            when fe $ do
                mi <- menuItemNewWithLabel s
                mi `on` menuItemActivate $ reflectIDE (fileOpenThis s) ideR
                menuShellAppend recentFilesMenu mi) recentFiles'
        oldSubmenu <- menuItemGetSubmenu recentFilesItem
        when (isJust oldSubmenu) $ do
            widgetHide (fromJust oldSubmenu)
            widgetDestroy (fromJust oldSubmenu)
        menuItemSetSubmenu recentFilesItem recentFilesMenu
        widgetShowAll recentFilesMenu
        recentWorkspacesMenu    <-  menuNew
        mapM_ (\s -> do
            fe <- doesFileExist s
            when fe $ do
                mi <- menuItemNewWithLabel s
                mi `on` menuItemActivate $ reflectIDE (workspaceOpenThis True (Just s) >> showWorkspace) ideR
                menuShellAppend recentWorkspacesMenu mi) recentWorkspaces'
        oldSubmenu <- menuItemGetSubmenu recentWorkspacesItem
        when (isJust oldSubmenu) $ do
            widgetHide (fromJust oldSubmenu)
            widgetDestroy (fromJust oldSubmenu)
        menuItemSetSubmenu recentWorkspacesItem recentWorkspacesMenu
        widgetShowAll recentWorkspacesMenu)


--
-- | Building the Menu
--
makeMenu :: UIManager -> [ActionDescr IDERef] -> String -> IDEAction
makeMenu uiManager actions menuDescription = reifyIDE (\ideR -> do
    actionGroupGlobal <- actionGroupNew "global"
    mapM_ (actm ideR actionGroupGlobal) actions
    uiManagerInsertActionGroup uiManager actionGroupGlobal 1
    uiManagerAddUiFromString uiManager menuDescription
    return ())
    where
        actm ideR ag (AD name label tooltip stockId ideAction accs isToggle) = do
            let (acc,accString) = if null accs
                                    then (Just "","=" ++ name)
                                    else (Just (head accs),(head accs) ++ "=" ++ name)
            if isToggle
                then do
                    act <- toggleActionNew name label tooltip stockId
                    on act actionToggled (doAction ideAction ideR accString)
                    actionGroupAddActionWithAccel ag act acc
                else do
                    act <- actionNew name label tooltip stockId
                    onActionActivate act (doAction ideAction ideR  accString)
                    actionGroupAddActionWithAccel ag act acc
        doAction ideAction ideR accStr =
            (reflectIDE (do
                ideAction
                triggerEventIDE (StatusbarChanged [CompartmentCommand accStr])
                return ()) ideR)

-- getMenuAndToolbars :: UIManager -> IO (AccelGroup, MenuBar, Toolbar)
getMenuAndToolbars uiManager = do
    accGroup <- uiManagerGetAccelGroup uiManager
    mbMenu   <- uiManagerGetWidget uiManager "/ui/menubar"
    let menu = case mbMenu of
                    Just it -> castToMenuBar it
                    Nothing -> throwIDE "Menu>>makeMenu: failed to create menubar"
    mbToolbar <- uiManagerGetWidget uiManager "/ui/toolbar"
    let toolbar = case mbToolbar of
                    Just it -> castToToolbar it
                    Nothing -> throwIDE "Menu>>makeMenu: failed to create toolbar"
    toolbarSetIconSize toolbar IconSizeSmallToolbar
    toolbarSetStyle toolbar ToolbarIcons
    widgetSetSizeRequest toolbar 700 (-1)
    return (accGroup,menu,toolbar)

textPopupMenu :: IDERef -> Menu -> IO ()
textPopupMenu ideR menu = do
    let reflectIDE_ x = reflectIDE x ideR
    items <- containerGetChildren menu
    mi1 <- menuItemNewWithLabel (__ "Eval")
    mi1 `on` menuItemActivate $ reflectIDE_ debugExecuteSelection
    menuShellAppend menu mi1
    mi11 <- menuItemNewWithLabel (__ "Eval & Insert")
    mi11 `on` menuItemActivate $ reflectIDE_ debugExecuteAndShowSelection
    menuShellAppend menu mi11
    mi12 <- menuItemNewWithLabel (__ "Step")
    mi12 `on` menuItemActivate $ reflectIDE_ debugStepExpression
    menuShellAppend menu mi12
    mi13 <- menuItemNewWithLabel (__ "Trace")
    mi13 `on` menuItemActivate $ reflectIDE_ debugTraceExpression
    menuShellAppend menu mi13
    mi16 <- menuItemNewWithLabel (__ "Set Breakpoint")
    mi16 `on` menuItemActivate $ reflectIDE_ debugSetBreakpoint
    menuShellAppend menu mi16
    sep1 <- separatorMenuItemNew
    menuShellAppend menu sep1
    mi14 <- menuItemNewWithLabel (__ "Type")
    mi14 `on` menuItemActivate $ reflectIDE_ debugType
    menuShellAppend menu mi14
    mi141 <- menuItemNewWithLabel (__ "Info")
    mi141 `on` menuItemActivate $ reflectIDE_ debugInformation
    menuShellAppend menu mi141
    mi15 <- menuItemNewWithLabel (__ "Kind")
    mi15 `on` menuItemActivate $ reflectIDE_ debugKind
    menuShellAppend menu mi15
    sep2 <- separatorMenuItemNew
    menuShellAppend menu sep2
    mi2 <- menuItemNewWithLabel (__ "Find (text)")
    mi2 `on` menuItemActivate $ reflectIDE_ (editFindInc Initial)
    menuShellAppend menu mi2
    mi3 <- menuItemNewWithLabel (__ "Search (metadata)")
    mi3 `on` menuItemActivate $ (reflectIDE_ $
            getSearch Nothing >>= (\search -> do
                mbtext <- selectedText
                case mbtext of
                    Just t  ->  searchMetaGUI search t
                    Nothing -> ideMessage  Normal (__ "Select a text first")))
    menuShellAppend menu mi3
    let interpretingEntries = [castToWidget mi16]
    let interpretingSelEntries = [castToWidget mi1, castToWidget mi11, castToWidget mi12,
                                castToWidget mi13, castToWidget mi14, castToWidget mi141,
                                castToWidget mi15]
    let otherEntries = [castToWidget mi2, castToWidget mi3]
    -- isInterpreting' <- (reflectIDE isInterpreting ideR)
    selected <- (reflectIDE selectedText ideR)
--    unless isInterpreting'
--        $ mapM_ (\w -> widgetSetSensitive w False) (interpretingEntries ++ interpretingSelEntries)
--    unless (isJust selected)
--        $ mapM_ (\w -> widgetSetSensitive w False) (otherEntries ++ interpretingSelEntries)
    mapM_ widgetShow interpretingEntries
    mapM_ widgetShow interpretingSelEntries
    mapM_ widgetShow (castToWidget sep1 : castToWidget sep2 : otherEntries)
    mapM_ widgetHide $ take 2 (reverse items)

canQuit :: IDEM Bool
canQuit = do
    modifyIDE_ (\ide -> ide{currentState = IsShuttingDown})
    saveSession :: IDEAction
    can <- fileCloseAll (\_ -> return True)
    unless can $ modifyIDE_ (\ide -> ide{currentState = IsRunning})
    return can

-- | Quit ide
quit :: IDEAction
quit = do
    can <- canQuit
    when can $ liftIO mainQuit

--
-- | Show the about dialog
--
aboutDialog :: IO ()
aboutDialog = do
    d <- aboutDialogNew
    aboutDialogSetName d "Leksah"
    aboutDialogSetVersion d (showVersion version)
    aboutDialogSetCopyright d "Copyright 2007-2011 Jürgen Nicklisch-Franken, Hamish Mackenzie"
    aboutDialogSetComments d $ (__ "An integrated development environement (IDE) for the ") ++
                               (__ "programming language Haskell and the Glasgow Haskell Compiler")
    dd <- getDataDir
    license <- catch (readFile $ dd </> (__ "LICENSE")) (\ (_ :: SomeException) -> return "")
    aboutDialogSetLicense d $ Just license
    aboutDialogSetWebsite d "http://leksah.org/"
    aboutDialogSetAuthors d ["Jürgen Nicklisch-Franken","Hamish Mackenzie"]
    dialogRun d
    widgetDestroy d
    return ()


newIcons :: IO ()
newIcons = catch (do
        iconFactory <- iconFactoryNew
        dataDir <- getDataDir
        mapM_ (loadIcon dataDir iconFactory) ["ide_class","ide_configure","ide_data","ide_error_next",
            "ide_error_prev","ide_function","ide_instance", "ide_konstructor","ide_make",
            "ide_method","ide_newtype","ide_other","ide_rule","ide_run","ide_slot",
            "ide_source","ide_type","leksah", "ide_reexported", "ide_clean", "ide_link", "ide_build",
            "ide_debug", "ide_step", "ide_local", "ide_module", "ide_continue", "ide_rebuild_meta",
            "ide_empty","ide_source_local"]
        iconFactoryAddDefault iconFactory)
    (\(e :: SomeException) -> getDataDir >>= \dataDir -> throwIDE ((__ "Can't load icons from ") ++ dataDir ++ " " ++ show e))
    where
    loadIcon dataDir iconFactory name = do
        pb      <-  pixbufNewFromFile $ dataDir </> "pics" </> (name ++ ".png")
        icon    <-  iconSetNewFromPixbuf pb
        iconFactoryAdd iconFactory name icon

setSensitivity :: [(SensitivityMask, Bool)] -> IDEAction
setSensitivity l = mapM_ setSensitivitySingle l
    where   setSensitivitySingle (sens,bool) = do
                actions <- getActionsFor sens
                liftIO $ mapM_ (\a -> actionSetSensitive a bool) actions
                let additionalActions = getAdditionalActionsFor sens
                mapM_ (\a -> a bool) additionalActions

getActionsFor :: SensitivityMask -> IDEM [Action]
getActionsFor SensitivityForwardHist = getActionsFor' ["ViewHistoryForth"]
getActionsFor SensitivityBackwardHist = getActionsFor' ["ViewHistoryBack"]
getActionsFor SensitivityProjectActive = getActionsFor'
    ["EditPackage", "PackageFlags", "ConfigPackage", "BuildPackage"
    ,"DocPackage", "CleanPackage", "CopyPackage", "RunPackage","InstallDependenciesPackage"
    ,"RegisterPackage", "TestPackage","SdistPackage"
    ,"OpenDocPackage","FileCloseAll"]
getActionsFor SensitivityError = getActionsFor' ["NextError", "PreviousError"]
getActionsFor SensitivityEditor = getActionsFor' ["EditUndo", "EditRedo",
        "EditGotoLine","EditComment", "EditUncomment",
        "EditShiftLeft", "EditShiftRight","FileClose","ResolveErrors",
        "OpenDocu"
        ]
getActionsFor SensitivityInterpreting = getActionsFor' ["QuitDebugger"]
getActionsFor SensitivityWorkspaceOpen = return [] --TODO add here

getActionsFor' :: [String] -> IDEM[Action]
getActionsFor' l = do
    r <- mapM getActionFor l
    return (catMaybes r)
    where
        getActionFor string = do
            uiManager' <- getUiManager
            actionGroups <- liftIO $ uiManagerGetActionGroups uiManager'
            res <- liftIO $ actionGroupGetAction (head actionGroups) string
            when (isNothing res) $ ideMessage Normal $ (__ "Can't find UI Action ") ++ string
            return res

getAdditionalActionsFor :: SensitivityMask -> [Bool -> IDEAction]
getAdditionalActionsFor SensitivityInterpreting = [setSensitivityDebugger]
getAdditionalActionsFor _ = []

viewDetachInstrumented :: IDEAction
viewDetachInstrumented = do
    mbPair <- viewDetach
    case mbPair of
        Nothing     -> return ()
        Just (win,wid) -> do
            instrumentSecWindow win
            liftIO $ widgetShowAll win

instrumentWindow :: Window -> Prefs -> Widget -> IDEAction
instrumentWindow win prefs topWidget = do
    -- sets the icon
    ideR <- ask
    uiManager' <- getUiManager
    liftIO $ do
        dataDir <- getDataDir
        let iconPath = dataDir </> "pics" </> "leksah.png"
        iconExists  <-  doesFileExist iconPath
        when iconExists $
            windowSetIconFromFile win iconPath
        vb <- vBoxNew False 1  -- Top-level vbox
        widgetSetName vb "topBox"
        (acc,menu,toolbar) <-  getMenuAndToolbars uiManager'
        boxPackStart vb menu PackNatural 0
        boxPackStart vb toolbar PackNatural 0
        boxPackStart vb topWidget PackGrow 0
        findbar <- reflectIDE (do
            modifyIDE_ (\ide -> ide{toolbar = (True,Just toolbar)})
            constructFindReplace ) ideR
        boxPackStart vb findbar PackNatural 0
        statusBar   <-  buildStatusbar
        boxPackEnd vb statusBar PackNatural 0
        win `onKeyPress` (\ e -> reflectIDE (handleSpecialKeystrokes e) ideR)
        windowAddAccelGroup win acc
        containerAdd win vb
        reflectIDE (do
            setCandyState (fst (sourceCandy prefs))
            setBackgroundBuildToggled (backgroundBuild prefs)
            setRunUnitTests (runUnitTests prefs)
            setMakeModeToggled (makeMode prefs)) ideR

instrumentSecWindow :: Window -> IDEAction
instrumentSecWindow win = do
    ideR <- ask
    uiManager' <- getUiManager
    liftIO $ do
        dataDir <- getDataDir
        let iconPath = dataDir </> "data" </> "leksah.png"
        iconExists  <-  doesFileExist iconPath
        when iconExists $
            windowSetIconFromFile win iconPath

        (acc,_,_) <-  getMenuAndToolbars uiManager'
        windowAddAccelGroup win acc
        win `onKeyPress` (\ e -> reflectIDE (handleSpecialKeystrokes e) ideR)
        return ()

--
-- | Callback function for onKeyPress of the main window, so 'preprocess' any key
--
handleSpecialKeystrokes :: GdkEvents.Event -> IDEM Bool
handleSpecialKeystrokes (Key { eventKeyName = name,  eventModifier = mods,
                                eventKeyVal = keyVal, eventKeyChar = mbChar}) = do
    prefs' <- readIDE prefs
    case (name, mods) of
        (tab, [Control]) | (tab == "Tab" || tab == "ISO_Left_Tab")
                                && useCtrlTabFlipping prefs'      -> do
            flipDown
            return True
        (tab, [Shift, Control]) | (tab == "Tab" || tab == "ISO_Left_Tab")
                                && useCtrlTabFlipping prefs'      -> do
            flipUp
            return True
        _                                                            -> do
                bs <- getCandyState
                when bs (editKeystrokeCandy mbChar)
                sk  <- readIDE specialKey
                sks <- readIDE specialKeys
                case sk of
                    Nothing ->
                        case Map.lookup (keyVal,sort mods) sks of
                            Nothing -> do
                                triggerEventIDE (StatusbarChanged [CompartmentCommand ""])
                                return False
                            Just map -> do
                                let sym = printMods mods ++ name
                                triggerEventIDE (StatusbarChanged [CompartmentCommand sym])
                                modifyIDE_ (\ide -> ide{specialKey = Just (map,sym)})
                                return True
                    Just (map,sym) -> do
                        case Map.lookup (keyVal,sort mods) map of
                            Nothing -> do
                                triggerEventIDE (StatusbarChanged [CompartmentCommand
                                    (sym ++ printMods mods ++ name ++ "?")])
                                return ()
                            Just (AD actname _ _ _ ideAction _ _) -> do
                                triggerEventIDE (StatusbarChanged [CompartmentCommand
                                    (sym ++ " " ++ printMods mods ++ name ++ "=" ++ actname)])
                                ideAction
                        modifyIDE_ (\ide -> ide{specialKey = Nothing})
                        return True
    where
    printMods :: [Modifier] -> String
    printMods []    = ""
    printMods (m:r) = show m ++ printMods r
handleSpecialKeystrokes _ = return True

setSymbol :: String -> Bool -> IDEAction
setSymbol symbol openSource = do
    currentInfo' <- getWorkspaceInfo
    search <- getSearch Nothing
    case currentInfo' of
        Nothing -> return ()
        Just ((GenScopeC (PackScope _ symbolTable1)),(GenScopeC (PackScope _ symbolTable2))) ->
            case filter (not . isReexported) (getIdentifierDescr symbol symbolTable1 symbolTable2) of
                []     -> return ()
                a:[]   -> selectIdentifier a openSource
                a:b:[] -> if isJust (dscMbModu a) && dscMbModu a == dscMbModu b &&
                            isNear (dscMbLocation a) (dscMbLocation b)
                                then selectIdentifier a openSource
                                else setChoices search [a,b]
                l      -> setChoices search l
  where
    isNear (Just a) (Just b) = abs (locationSLine a - locationSLine b) <= 3
    isNear _ _               = False

--
-- | Register handlers for IDE events
--
registerLeksahEvents :: IDEAction
registerLeksahEvents =    do
    stRef   <-  ask
    registerEvent stRef "LogMessage"
        (\e@(LogMessage s t)      -> getLog >>= \(log :: IDELog) -> liftIO $ appendLog log s t
                                                >> return e)
    registerEvent stRef "SelectInfo"
        (\ e@(SelectInfo str gotoSource)     -> setSymbol str gotoSource >> return e)
    registerEvent stRef "SelectIdent"
        (\ e@(SelectIdent id)     -> selectIdentifier id False >> return e)
    registerEvent stRef "InfoChanged"
        (\ e@(InfoChanged b)      -> reloadKeepSelection b >> return e)
    registerEvent stRef "UpdateWorkspaceInfo"
        (\ e@UpdateWorkspaceInfo  -> updateWorkspaceInfo >> return e)
    registerEvent stRef "WorkspaceChanged"
        (\ e@(WorkspaceChanged showPane updateFileCache)
                                        -> updateWorkspace showPane updateFileCache >> return e)
    registerEvent stRef "RecordHistory"
        (\ rh@(RecordHistory h)   -> recordHistory h >> return rh)
    registerEvent stRef "Sensitivity"
        (\ s@(Sensitivity h)      -> setSensitivity h >> return s)
    registerEvent stRef "SearchMeta"
        (\ e@(SearchMeta string)  -> getSearch Nothing >>= (flip searchMetaGUI) string >> return e)
    registerEvent stRef "StartFindInitial"
        (\ e@(StartFindInitial)  -> editFindInc Initial >> return e)
    registerEvent stRef "LoadSession"
        (\ e@(LoadSession fp)     -> loadSession fp >> return e)
    registerEvent stRef "SaveSession"
        (\ e@(SaveSession fp)     -> saveSessionAs fp Nothing >> return e)
    registerEvent stRef "UpdateRecent"
        (\ e@UpdateRecent         -> updateRecentEntries >> return e)
    registerEvent stRef "VariablesChanged"
        (\ e@VariablesChanged     -> fillVariablesListQuiet >> return e)
    registerEvent stRef "ErrorChanged"
        (\ e@ErrorChanged         -> postAsyncIDE fillErrorList >> return e)
    registerEvent stRef "CurrentErrorChanged"
        (\ e@(CurrentErrorChanged mbLogRef) -> postAsyncIDE (do
            selectRef mbLogRef
            selectError mbLogRef)  >> return e)
    registerEvent stRef "BreakpointChanged"
        (\ e@BreakpointChanged    -> postAsyncIDE fillBreakpointList >> return e)
    registerEvent stRef "CurrentBreakChanged"
        (\ e@(CurrentBreakChanged mbLogRef) -> postAsyncIDE (do
            selectRef mbLogRef
            selectBreak mbLogRef) >> return e)
    registerEvent stRef "TraceChanged"
        (\ e@TraceChanged         -> fillTraceList >> return e)
    registerEvent stRef "GotoDefinition"
        (\ e@(GotoDefinition descr)         -> goToDefinition descr >> return e)
    registerEvent stRef "GetTextPopup"
        (\ e@(GetTextPopup _)     -> return (GetTextPopup (Just textPopupMenu)))
    registerEvent stRef "StatusbarChanged"
        (\ e@(StatusbarChanged args) -> changeStatusbar args >> return e)
    return ()


<|MERGE_RESOLUTION|>--- conflicted
+++ resolved
@@ -1,5 +1,4 @@
-{- # LANGUAGE TypeSynonymInstances, ScopedTypeVariables -}
---{-# OPTIONS_GHC -XTypeSynonymInstances -XScopedTypeVariables #-}
+{-# OPTIONS_GHC -XTypeSynonymInstances -XScopedTypeVariables #-}
 {-# OPTIONS_GHC -fno-warn-incomplete-patterns #-}
 -----------------------------------------------------------------------------
 --
@@ -115,13 +114,8 @@
 --
 mkActions :: [ActionDescr IDERef]
 mkActions =
-<<<<<<< HEAD
-    [AD (__ "File") "_File" Nothing Nothing (return ()) [] False
-    ,AD "FileNew" "_New Module..." Nothing (Just "gtk-new")
-=======
     [AD "File" (__ "_File") Nothing Nothing (return ()) [] False
     ,AD "FileNew" (__ "_New Module...") Nothing (Just "gtk-new")
->>>>>>> 49dd92f9
         (packageTry $ addModule []) [] False
     ,AD "FileNewTextFile" (__ "_New Text File") Nothing Nothing
         fileNew [] False
