--- conflicted
+++ resolved
@@ -104,24 +104,9 @@
 import IDE.Pane.Search (getSearch, IDESearch(..))
 import IDE.Pane.Grep (getGrep)
 import IDE.Pane.Files (getFiles)
-<<<<<<< HEAD
-
-import qualified VCSGui.Git as GitGui
-import qualified VCSWrapper.Git as Git
-
-import qualified Data.Map as Map
-import MonadUtils (liftIO1)
-import Data.IORef (readIORef)
-
-import qualified IDE.Command.VCS.SVN as VCSSVN
-import qualified IDE.Command.VCS.GIT as VCSGit
-import qualified IDE.Command.VCS.Common as VCS
-
-=======
 import Control.Monad.IO.Class (MonadIO(..))
 import Control.Monad (unless, when)
 import Control.Monad.Trans.Reader (ask)
->>>>>>> 2f6a6db1
 
 --
 -- | The Actions known to the system (they can be activated by keystrokes or menus)
@@ -549,21 +534,6 @@
     let reflectIDE_ x = reflectIDE x ideR
     items <- containerGetChildren menu
     mi1 <- menuItemNewWithLabel "Eval"
-<<<<<<< HEAD
-    mi1 `onActivateLeaf` reflectIDE_ debugExecuteSelection
-    menuShellAppend menu mi1
-    mi11 <- menuItemNewWithLabel "Eval & Insert"
-    mi11 `onActivateLeaf` reflectIDE_ debugExecuteAndShowSelection
-    menuShellAppend menu mi11
-    mi12 <- menuItemNewWithLabel "Step"
-    mi12 `onActivateLeaf` reflectIDE_ debugStepExpression
-    menuShellAppend menu mi12
-    mi13 <- menuItemNewWithLabel "Trace"
-    mi13 `onActivateLeaf` reflectIDE_ debugTraceExpression
-    menuShellAppend menu mi13
-    mi16 <- menuItemNewWithLabel "Set Breakpoint"
-    mi16 `onActivateLeaf` reflectIDE_ debugSetBreakpoint
-=======
     mi1 `on` menuItemActivate $ reflectIDE_ debugExecuteSelection
     menuShellAppend menu mi1
     mi11 <- menuItemNewWithLabel "Eval & Insert"
@@ -577,20 +547,10 @@
     menuShellAppend menu mi13
     mi16 <- menuItemNewWithLabel "Set Breakpoint"
     mi16 `on` menuItemActivate $ reflectIDE_ debugSetBreakpoint
->>>>>>> 2f6a6db1
     menuShellAppend menu mi16
     sep1 <- separatorMenuItemNew
     menuShellAppend menu sep1
     mi14 <- menuItemNewWithLabel "Type"
-<<<<<<< HEAD
-    mi14 `onActivateLeaf` reflectIDE_ debugType
-    menuShellAppend menu mi14
-    mi141 <- menuItemNewWithLabel "Info"
-    mi141 `onActivateLeaf` reflectIDE_ debugInformation
-    menuShellAppend menu mi141
-    mi15 <- menuItemNewWithLabel "Kind"
-    mi15 `onActivateLeaf` reflectIDE_ debugKind
-=======
     mi14 `on` menuItemActivate $ reflectIDE_ debugType
     menuShellAppend menu mi14
     mi141 <- menuItemNewWithLabel "Info"
@@ -598,22 +558,14 @@
     menuShellAppend menu mi141
     mi15 <- menuItemNewWithLabel "Kind"
     mi15 `on` menuItemActivate $ reflectIDE_ debugKind
->>>>>>> 2f6a6db1
     menuShellAppend menu mi15
     sep2 <- separatorMenuItemNew
     menuShellAppend menu sep2
     mi2 <- menuItemNewWithLabel "Find (text)"
-<<<<<<< HEAD
-    mi2 `onActivateLeaf` reflectIDE_ (editFindInc Initial)
-    menuShellAppend menu mi2
-    mi3 <- menuItemNewWithLabel "Search (metadata)"
-    mi3 `onActivateLeaf` (reflectIDE_ $
-=======
     mi2 `on` menuItemActivate $ reflectIDE_ (editFindInc Initial)
     menuShellAppend menu mi2
     mi3 <- menuItemNewWithLabel "Search (metadata)"
     mi3 `on` menuItemActivate $ (reflectIDE_ $
->>>>>>> 2f6a6db1
             getSearch Nothing >>= (\search -> do
                 mbtext <- selectedText
                 case mbtext of
@@ -849,11 +801,7 @@
                 a:[]   -> selectIdentifier a openSource
                 a:b:[] -> if isJust (dscMbModu a) && dscMbModu a == dscMbModu b &&
                             isNear (dscMbLocation a) (dscMbLocation b)
-<<<<<<< HEAD
-                                then selectIdentifier a
-=======
                                 then selectIdentifier a openSource
->>>>>>> 2f6a6db1
                                 else setChoices search [a,b]
                 l      -> setChoices search l
   where
@@ -916,12 +864,6 @@
         (\ e@TraceChanged         -> fillTraceList >> return e)
     registerEvent stRef "GotoDefinition"
         (\ e@(GotoDefinition descr)         -> goToDefinition descr >> return e)
-<<<<<<< HEAD
-    registerEvent stRef "SearchSymbolDialog"
-        (\ e@(SearchSymbolDialog text)         ->
-            launchSymbolNavigationDialog text (\_ -> return ()) >> return e)
-=======
->>>>>>> 2f6a6db1
     registerEvent stRef "GetTextPopup"
         (\ e@(GetTextPopup _)     -> return (GetTextPopup (Just textPopupMenu)))
     registerEvent stRef "StatusbarChanged"
