{-# LANGUAGE
        CPP
      , DisambiguateRecordFields
      , ExistentialQuantification
      , Rank2Types
      , FlexibleInstances
      , DeriveDataTypeable
      , FlexibleContexts
      , DeriveDataTypeable
      , TypeSynonymInstances
      , MultiParamTypeClasses #-}

-----------------------------------------------------------------------------
--
-- Module      :  IDE.Core.Data
-- Copyright   :  (c) Juergen Nicklisch-Franken, Hamish Mackenzie
-- License     :  GNU-GPL
--
-- Maintainer  :  <maintainer at leksah.org>
-- Stability   :  provisional
-- Portability :  portable
--
-- | The core state of ide. This module is imported from every other module,
-- | and all data structures of the state are declared here, to avoid circular
-- | module dependencies.
--
-------------------------------------------------------------------------------

module IDE.Core.Types (
    IDE(..)
,   IDEState(..)
,   IDERef
,   IDEM
,   IDEAction
,   IDEEvent(..)
,   liftIDE
,   (?>>=)

,   WorkspaceM
,   WorkspaceAction
,   runWorkspace

,   PackageM
,   PackageAction
,   runPackage

,   DebugM
,   DebugAction
,   runDebug

,   IDEPackage(..)
,   Workspace(..)
,   VCSConf

,   ActionDescr(..)
,   ActionString
,   KeyString

,   Prefs(..)

,   LogRefType(..)
,   LogRef(..)
,   logRefFilePath
,   logRefFullFilePath
,   isError
,   isBreakpoint
,   displaySrcSpan
,   colorHexString

,   SearchHint(..)
,   CandyTable(..)
,   CandyTableForth
,   CandyTableBack
,   KeymapI(..)
,   SpecialKeyTable
,   SpecialKeyCons

,   PackageDescrCache
,   ModuleDescrCache

,   CompletionWindow(..)
,   LogLaunch(..)
,   LogLaunchData(..)
,   LogTag(..)
,   GUIHistory
,   GUIHistory'(..)
,   SensitivityMask(..)
,   SearchMode(..)
,   StatusbarCompartment(..)
) where

import qualified IDE.YiConfig as Yi
import Graphics.UI.Gtk
       (TextBuffer, MenuItem, Window(..), KeyVal(..), Color(..), Menu(..),
        TreeView(..), ListStore(..), Toolbar(..))
import Data.Unique (newUnique, Unique(..))
import Graphics.UI.Frame.Panes
import Distribution.Package
    (PackageIdentifier(..), Dependency(..))
import Distribution.PackageDescription (BuildInfo)
import Data.Map (Map(..))
import Data.Set (Set(..))
import Distribution.ModuleName (ModuleName(..))
#if MIN_VERSION_gtk(0,10,5)
import Graphics.UI.Gtk.Gdk.EventM (Modifier(..))
#else
import Graphics.UI.Gtk.Gdk.Enums (Modifier(..))
#endif
import Graphics.UI.Gtk.ActionMenuToolbar.UIManager(MergeId)
import System.Time (ClockTime(..))
import Distribution.Simple (Extension(..))
import IDE.Utils.Tool (ToolState(..), ProcessHandle)
import Data.IORef (writeIORef, readIORef, IORef(..))
import Numeric (showHex)
import Control.Event
    (EventSelector(..), EventSource(..), Event(..))
import System.FilePath (dropFileName, (</>))
import IDE.Core.CTypes
import IDE.StrippedPrefs(RetrieveStrategy)
import System.IO (Handle)
import Distribution.Text(disp)
import Text.PrettyPrint (render)
import Control.Monad.Trans.Class (lift)
import Control.Monad.IO.Class (liftIO)
import Control.Monad.Trans.Reader (ReaderT(..))
#if MIN_VERSION_directory(1,2,0)
import Data.Time (UTCTime(..))
#endif

import qualified VCSWrapper.Common as VCS
import qualified VCSGui.Common as VCSGUI
import qualified Data.Map as Map (Map)
import Data.Typeable (Typeable)

-- ---------------------------------------------------------------------
-- IDE State
--

--
-- | The IDE state
--
data IDE            =  IDE {
    frameState      ::   FrameState IDEM         -- ^ state of the windows framework
,   recentPanes     ::   [PaneName]              -- ^ a list of panes which were selected last
,   specialKeys     ::   SpecialKeyTable IDERef  -- ^ a structure for emacs like keystrokes
,   specialKey      ::   SpecialKeyCons IDERef   -- ^ the first of a double keystroke
,   candy           ::   CandyTable              -- ^ table for source candy
,   prefs           ::   Prefs                   -- ^ configuration preferences
,   workspace       ::   Maybe Workspace         -- ^ may be a workspace (set of packages)
,   activePack      ::   Maybe IDEPackage
,   bufferProjCache ::   Map FilePath (Maybe IDEPackage)
,   allLogRefs      ::   [LogRef]
,   currentEBC      ::   (Maybe LogRef, Maybe LogRef, Maybe LogRef)
,   currentHist     ::   Int
,   systemInfo      ::   (Maybe GenScope)              -- ^ the system scope
,   packageInfo     ::   (Maybe (GenScope, GenScope)) -- ^ the second are the imports
,   workspaceInfo   ::   (Maybe (GenScope, GenScope)) -- ^ the second are the imports
,   workspInfoCache ::   PackageDescrCache
,   handlers        ::   Map String [(Unique, IDEEvent -> IDEM IDEEvent)] -- ^ event handling table
,   currentState    ::   IDEState
,   guiHistory      ::   (Bool,[GUIHistory],Int)
,   findbar         ::   (Bool,Maybe (Toolbar,ListStore String))
,   toolbar         ::   (Bool,Maybe Toolbar)
,   recentFiles     ::   [FilePath]
,   recentWorkspaces ::  [FilePath]
,   runningTool     ::   Maybe ProcessHandle
,   debugState      ::   Maybe (IDEPackage, ToolState)
,   completion      ::   ((Int, Int), Maybe CompletionWindow)
,   yiControl       ::   Yi.Control
,   server          ::   Maybe Handle
<<<<<<< HEAD
,   vcsData         ::   (Map FilePath MenuItem, Maybe (Maybe String)) -- menus for packages, password
,   logLaunches     ::   Map.Map String LogLaunchData
=======
,   autoCommand     ::   IDEAction
>>>>>>> b5730003
} --deriving Show

--
-- | A mutable reference to the IDE state
--
type IDERef = IORef IDE

--
-- | The IDE Monad
--
type IDEM = ReaderT IDERef IO

--
-- | A shorthand for a reader monad for a mutable reference to the IDE state
--   which does not return a value
--
type IDEAction = IDEM ()


data IDEState =
        -- | Leksah is in startup mode
        IsStartingUp
        -- | Leksah is about to go down
    |   IsShuttingDown
        -- | Leksah is running
    |   IsRunning
        -- | The flipper is used to switch between sources
    |   IsFlipping TreeView
        -- | The completion feature is used
    |   IsCompleting Connections


liftIDE :: IDEM a -> WorkspaceM a
liftIDE = lift

(?>>=) :: Monad m => (m (Maybe a)) -> (a -> m ()) -> m ()
a ?>>= b = do
    mA <- a
    case mA of
        Just v -> b v
        Nothing -> return ()

-- ---------------------------------------------------------------------
-- Monad for functions that need an open workspace
--
type WorkspaceM = ReaderT Workspace IDEM
type WorkspaceAction = WorkspaceM ()

runWorkspace :: WorkspaceM a -> Workspace -> IDEM a
runWorkspace = runReaderT

-- ---------------------------------------------------------------------
-- Monad for functions that need an active package
--
type PackageM = ReaderT IDEPackage IDEM
type PackageAction = PackageM ()

runPackage :: PackageM a -> IDEPackage -> IDEM a
runPackage = runReaderT

-- ---------------------------------------------------------------------
-- Monad for functions that need to use the GHCi debugger
--
type DebugM = ReaderT (IDEPackage, ToolState) IDEM
type DebugAction = DebugM ()

runDebug :: DebugM a -> (IDEPackage, ToolState) -> IDEM a
runDebug = runReaderT

-- ---------------------------------------------------------------------
-- Events which can be signalled and handled
--

data IDEEvent  =
        InfoChanged Bool-- is it the initial = True else False
    |   UpdateWorkspaceInfo
    |   SelectInfo String Bool -- navigate to source (== True)
    |   SelectIdent Descr
    |   LogMessage String LogTag
    |   RecordHistory GUIHistory
    |   Sensitivity [(SensitivityMask,Bool)]
    |   SearchMeta String
    |   StartFindInitial
    |   GotoDefinition Descr
    |   LoadSession FilePath
    |   SaveSession FilePath
    |   UpdateRecent
    |   VariablesChanged
    |   ErrorChanged
    |   CurrentErrorChanged (Maybe LogRef)
    |   BreakpointChanged
    |   CurrentBreakChanged (Maybe LogRef)
    |   TraceChanged
    |   GetTextPopup (Maybe (IDERef -> Menu -> IO ()))
    |   StatusbarChanged [StatusbarCompartment]
    |   WorkspaceChanged Bool Bool -- ^ showPane updateFileCache

instance Event IDEEvent String where
    getSelector (InfoChanged _)         =   "InfoChanged"
    getSelector UpdateWorkspaceInfo     =   "UpdateWorkspaceInfo"
    getSelector (LogMessage _ _)        =   "LogMessage"
    getSelector (SelectInfo _ _)        =   "SelectInfo"
    getSelector (SelectIdent _)         =   "SelectIdent"
    getSelector (RecordHistory _)       =   "RecordHistory"
    getSelector (Sensitivity _)         =   "Sensitivity"
    getSelector (SearchMeta _)          =   "SearchMeta"
    getSelector (StartFindInitial)      =   "StartFindInitial"
    getSelector (GotoDefinition _)      =   "GotoDefinition"
    getSelector (LoadSession _)         =   "LoadSession"
    getSelector (SaveSession _)         =   "SaveSession"
    getSelector UpdateRecent            =   "UpdateRecent"
    getSelector VariablesChanged        =   "VariablesChanged"
    getSelector ErrorChanged            =   "ErrorChanged"
    getSelector (CurrentErrorChanged _) =   "CurrentErrorChanged"
    getSelector BreakpointChanged       =   "BreakpointChanged"
    getSelector (CurrentBreakChanged _) =   "CurrentBreakChanged"
    getSelector TraceChanged            =   "TraceChanged"
    getSelector (GetTextPopup _)        =   "GetTextPopup"
    getSelector (StatusbarChanged _)    =   "StatusbarChanged"
    getSelector (WorkspaceChanged _ _)  =   "WorkspaceChanged"

instance EventSource IDERef IDEEvent IDEM String where
    canTriggerEvent _ "InfoChanged"         = True
    canTriggerEvent _ "UpdateWorkspaceInfo" = True
    canTriggerEvent _ "LogMessage"          = True
    canTriggerEvent _ "SelectInfo"          = True
    canTriggerEvent _ "SelectIdent"         = True
    canTriggerEvent _ "RecordHistory"       = True
    canTriggerEvent _ "Sensitivity"         = True
    canTriggerEvent _ "DescrChoice"         = True
    canTriggerEvent _ "SearchMeta"          = True
    canTriggerEvent _ "StartFindInitial"    = True
    canTriggerEvent _ "SearchSymbolDialog"  = True
    canTriggerEvent _ "GotoDefinition"      = True
    canTriggerEvent _ "LoadSession"         = True
    canTriggerEvent _ "SaveSession"         = True
    canTriggerEvent _ "UpdateRecent"        = True
    canTriggerEvent _ "VariablesChanged"    = True
    canTriggerEvent _ "ErrorChanged"        = True
    canTriggerEvent _ "CurrentErrorChanged" = True
    canTriggerEvent _ "BreakpointChanged"   = True
    canTriggerEvent _ "CurrentBreakChanged" = True
    canTriggerEvent _ "TraceChanged"        = True
    canTriggerEvent _ "GetTextPopup"        = True
    canTriggerEvent _ "StatusbarChanged"    = True
    canTriggerEvent _ "WorkspaceChanged"    = True
    canTriggerEvent _ _                   = False
    getHandlers ideRef = do
        ide <- liftIO $ readIORef ideRef
        return (handlers ide)
    setHandlers ideRef nh = do
        ide <- liftIO $ readIORef ideRef
        liftIO $ writeIORef ideRef (ide {handlers= nh})
    myUnique _ = do
        liftIO $ newUnique

instance EventSelector String

-- ---------------------------------------------------------------------
-- IDEPackages
--
data IDEPackage     =   IDEPackage {
    ipdPackageId       ::   PackageIdentifier
,   ipdCabalFile       ::   FilePath
,   ipdDepends         ::   [Dependency]
,   ipdModules         ::   Map ModuleName BuildInfo
,   ipdHasLibs         ::   Bool
,   ipdTests           ::   [String]
,   ipdMain            ::   [(FilePath, BuildInfo, Bool)]
,   ipdExtraSrcs       ::   Set FilePath
,   ipdSrcDirs         ::   [FilePath]
,   ipdExtensions      ::   [Extension]
,   ipdConfigFlags     ::   [String]
,   ipdBuildFlags      ::   [String]
,   ipdTestFlags       ::   [String]
,   ipdHaddockFlags    ::   [String]
,   ipdExeFlags        ::   [String]
,   ipdInstallFlags    ::   [String]
,   ipdRegisterFlags   ::   [String]
,   ipdUnregisterFlags ::   [String]
,   ipdSdistFlags      ::   [String]
}
    deriving (Eq)

instance Show IDEPackage where
    show p = show "IDEPackage for " ++ (render . disp) (ipdPackageId p)

instance Ord IDEPackage where
    compare x y     =   compare (ipdPackageId x) (ipdPackageId y)

-- ---------------------------------------------------------------------
-- Workspace
--
data Workspace = Workspace {
    wsVersion       ::   Int
,   wsSaveTime      ::   String
,   wsName          ::   String
,   wsFile          ::   FilePath
,   wsPackages      ::   [IDEPackage]
,   wsPackagesFiles ::   [FilePath]
,   wsActivePackFile::   Maybe FilePath
,   wsNobuildPack   ::   [IDEPackage]
,   packageVcsConf  ::   Map FilePath VCSConf -- ^ (FilePath to package, Version-Control-System Configuration)
} deriving Show

-- ---------------------------------------------------------------------
-- Other data structures which are used in the state
--

--
-- | ActionDescr is a data structure from which GtkActions are build, which are used for
--   menus, toolbars, and accelerator keystrokes
--
data ActionDescr alpha = AD {
    name        ::   ActionString
,   label       ::   String
,   tooltip     ::   Maybe String
,   stockID     ::   Maybe String
,   action      ::   ReaderT alpha IO ()
,   accelerator ::   [KeyString]
,   isToggle    ::   Bool
}

type ActionString = String
type KeyString = String

--
-- | Preferences is a data structure to hold configuration data
--
data Prefs = Prefs {
        prefsFormat         ::   Int
    ,   prefsSaveTime       ::   String
    ,   showLineNumbers     ::   Bool
    ,   rightMargin         ::   (Bool, Int)
    ,   tabWidth            ::   Int
    ,   wrapLines           ::   Bool
    ,   sourceCandy         ::   (Bool,String)
    ,   keymapName          ::   String
    ,   forceLineEnds       ::   Bool
    ,   removeTBlanks       ::   Bool
    ,   textviewFont        ::   Maybe String
    ,   sourceStyle         ::   (Bool, String)
    ,   foundBackground     ::   Color
    ,   contextBackground   ::   Color
    ,   breakpointBackground ::  Color
    ,   autoLoad            ::   Bool
    ,   useYi               ::   Bool
    ,   logviewFont         ::   Maybe String
    ,   defaultSize         ::   (Int,Int)
    ,   browser             ::   String
    ,   pathForCategory     ::   [(String, PanePath)]
    ,   defaultPath         ::   PanePath
    ,   categoryForPane     ::   [(String, String)]
    ,   packageBlacklist    ::   [Dependency]
    ,   collectAtStart      ::   Bool
    ,   useCtrlTabFlipping  ::   Bool
    ,   docuSearchURL       ::   String
    ,   completeRestricted  ::   Bool
    ,   saveAllBeforeBuild  ::   Bool
    ,   jumpToWarnings      ::   Bool
    ,   backgroundBuild     ::   Bool
    ,   runUnitTests        ::   Bool
    ,   makeMode            ::   Bool
    ,   singleBuildWithoutLinking :: Bool
    ,   dontInstallLast     ::   Bool
    ,   printEvldWithShow   ::   Bool
    ,   breakOnException    ::   Bool
    ,   breakOnError        ::   Bool
    ,   printBindResult     ::   Bool
    ,   serverIP            ::   String
            -- As well used by server
    ,   serverPort          ::   Int
    ,   sourceDirectories   ::   [FilePath]
    ,   unpackDirectory     ::   Maybe FilePath
    ,   retrieveURL         ::   String
    ,   retrieveStrategy    ::   RetrieveStrategy
    ,   endWithLastConn     ::   Bool
} deriving(Eq,Show)

data SearchHint = Forward | Backward | Insert | Delete | Initial
    deriving (Eq)

#ifndef LEKSAH_WITH_YI
instance Ord Modifier
    where compare a b = compare (fromEnum a) (fromEnum b)
#endif

-- Version-Control-System Configuration
type VCSConf = (VCS.VCSType, VCS.Config, Maybe VCSGUI.MergeTool)

--
-- | Other types
--

data LogLaunchData = LogLaunchData {
    logLaunch :: LogLaunch
,   mbPid :: Maybe ProcessHandle
}

data LogLaunch = LogLaunch {
    logBuffer   :: TextBuffer
} deriving Typeable

data LogRefType = WarningRef | ErrorRef | BreakpointRef | ContextRef deriving (Eq, Show)

data LogRef = LogRef {
    logRefSrcSpan       ::   SrcSpan
,   logRefPackage       ::   IDEPackage
,   refDescription      ::   String
,   logLines            ::   (Int,Int)
,   logRefType          ::   LogRefType
}   deriving (Eq)

instance Show LogRef where
    show lr =  refDescription lr ++ displaySrcSpan (logRefSrcSpan lr)

displaySrcSpan s = srcSpanFilename s ++ ":" ++
    if srcSpanStartLine s == srcSpanEndLine s
        then show (srcSpanStartLine s) ++ ":" ++
            if srcSpanStartColumn s == srcSpanEndColumn s
                then show (srcSpanStartColumn s)
                else show (srcSpanStartColumn s) ++ "-" ++ show (srcSpanEndColumn s)
        else show (srcSpanStartLine s) ++ ":" ++
            show (srcSpanStartColumn s) ++ "-" ++ show (srcSpanEndColumn s)

logRefRootPath :: LogRef -> FilePath
logRefRootPath = dropFileName . ipdCabalFile . logRefPackage

logRefFilePath :: LogRef -> FilePath
logRefFilePath = srcSpanFilename . logRefSrcSpan

logRefFullFilePath :: LogRef -- ^ The log ref
    -> FilePath -- ^ the result
logRefFullFilePath lr = logRefRootPath lr </> logRefFilePath lr

isError :: LogRef -> Bool
isError = (== ErrorRef) . logRefType

isBreakpoint :: LogRef -> Bool
isBreakpoint = (== BreakpointRef) . logRefType

isContext :: LogRef -> Bool
isContext = (== ContextRef) . logRefType

-- This should probably be in Gtk2Hs allong with a suitable parser
colorHexString (Color r g b) = '#' : (pad $ showHex r "")
                                  ++ (pad $ showHex g "")
                                  ++ (pad $ showHex b "")
    where pad s = replicate (4 - length s) '0' ++ s


newtype CandyTable      =   CT (CandyTableForth,CandyTableBack)

type CandyTableForth    =   [(Bool,String,String)]

type CandyTableBack     =   [(String,String,Int)]

newtype KeymapI         =   KM  (Map ActionString
                                [(Maybe (Either KeyString (KeyString,KeyString)), Maybe String)])

type SpecialKeyTable alpha  =   Map (KeyVal,[Modifier]) (Map (KeyVal,[Modifier]) (ActionDescr alpha))

type SpecialKeyCons  alpha  =   Maybe ((Map (KeyVal,[Modifier]) (ActionDescr alpha)),String)

data LogTag = LogTag | ErrorTag | FrameTag | InputTag | InfoTag

-- | the first one is the new and the second the old state
type GUIHistory = (GUIHistory', GUIHistory')

data GUIHistory' =
        ModuleSelected  {
            moduleS :: Maybe ModuleName
        ,   facetS  :: Maybe String}
    |   ScopeSelected {
            scope   :: Scope
        ,   blacklist :: Bool}
    |   InfoElementSelected {
            mbInfo  :: Maybe Descr}
    |   PaneSelected {
            paneN   :: Maybe (String)}
   deriving (Eq, Ord, Show)

data SensitivityMask =
        SensitivityForwardHist
    |   SensitivityBackwardHist
    |   SensitivityProjectActive
    |   SensitivityWorkspaceOpen
    |   SensitivityError
    |   SensitivityEditor
    |   SensitivityInterpreting

   deriving (Eq, Ord, Show)

data SearchMode = Exact {caseSense :: Bool} | Prefix {caseSense :: Bool}
                | Regex {caseSense :: Bool}
    deriving (Eq,Ord,Read,Show)

data CompletionWindow = CompletionWindow {
    cwWindow :: Window,
    cwTreeView :: TreeView,
    cwListStore :: ListStore String}

data StatusbarCompartment =
        CompartmentCommand String
    |   CompartmentPane (Maybe (IDEPane IDEM))
    |   CompartmentPackage String
    |   CompartmentState String
    |   CompartmentOverlay Bool
    |   CompartmentBufferPos (Int,Int)
    |   CompartmentBuild Bool
    |   CompartmentCollect Bool

type PackageDescrCache = Map PackageIdentifier ModuleDescrCache
#if MIN_VERSION_directory(1,2,0)
type ModuleDescrCache = Map ModuleName (UTCTime, Maybe FilePath, ModuleDescr)
#else
type ModuleDescrCache = Map ModuleName (ClockTime, Maybe FilePath, ModuleDescr)
#endif<|MERGE_RESOLUTION|>--- conflicted
+++ resolved
@@ -168,12 +168,9 @@
 ,   completion      ::   ((Int, Int), Maybe CompletionWindow)
 ,   yiControl       ::   Yi.Control
 ,   server          ::   Maybe Handle
-<<<<<<< HEAD
 ,   vcsData         ::   (Map FilePath MenuItem, Maybe (Maybe String)) -- menus for packages, password
 ,   logLaunches     ::   Map.Map String LogLaunchData
-=======
 ,   autoCommand     ::   IDEAction
->>>>>>> b5730003
 } --deriving Show
 
 --
