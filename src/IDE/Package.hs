{-# LANGUAGE CPP, ForeignFunctionInterface #-}
{-# OPTIONS_GHC -XScopedTypeVariables #-}
-----------------------------------------------------------------------------
--
-- Module      :  IDE.Package
-- Copyright   :  (c) Juergen Nicklisch-Franken, Hamish Mackenzie
-- License     :  GNU-GPL
--
-- Maintainer  :  <maintainer at leksah.org>
-- Stability   :  provisional
-- Portability :  portable
--
--
-- | The packages methods of ide.
--
---------------------------------------------------------------------------------


module IDE.Package (
    packageConfig
,   packageConfig'
,   buildPackage

,   packageDoc
,   packageClean
,   packageClean'
,   packageCopy
,   packageCopy'
,   packageRun
,   activatePackage
,   deactivatePackage

,   packageInstallDependencies
,   packageRegister
,   packageRegister'
,   packageTest
,   packageTest'
,   packageSdist
,   packageOpenDoc

,   getPackageDescriptionAndPath
,   getEmptyModuleTemplate
,   getModuleTemplate
,   addModuleToPackageDescr
,   delModuleFromPackageDescr

,   backgroundBuildToggled
,   makeModeToggled

,   debugStart
,   printBindResultFlag
,   breakOnErrorFlag
,   breakOnExceptionFlag

,   printEvldWithShowFlag
,   tryDebug
,   tryDebug_
,   executeDebugCommand

,   choosePackageFile

,   idePackageFromPath
) where

import Graphics.UI.Gtk
import Control.Monad.Reader
import Distribution.Package hiding (depends,packageId)
import Distribution.PackageDescription
import Distribution.PackageDescription.Parse
import Distribution.PackageDescription.Configuration
import Distribution.Verbosity
import System.FilePath
import Control.Concurrent
import System.Directory (setCurrentDirectory, doesFileExist)
import Prelude hiding (catch)
import Data.Maybe (isNothing, isJust, fromJust)
import Control.Exception (SomeException(..), catch)
import Paths_leksah

import IDE.Core.State
import IDE.Utils.GUIUtils
import IDE.Pane.Log
import IDE.Pane.PackageEditor
import IDE.Pane.SourceBuffer
import IDE.Pane.PackageFlags (readFlags)
import Distribution.Text (display)
import IDE.Utils.FileUtils(getConfigFilePathForLoad)
import IDE.LogRef
import MyMissing (replace)
import Distribution.ModuleName (ModuleName(..))
import Data.List (isInfixOf, nub, foldl', delete)
import qualified System.IO.UTF8 as UTF8  (readFile)
import IDE.Utils.Tool (ToolOutput(..), runTool, newGhci, ToolState(..))
import qualified Data.Set as  Set (fromList)
import qualified Data.Map as  Map (empty)
import System.Exit (ExitCode(..))
import Control.Applicative ((<$>))
<<<<<<< HEAD
import IDE.System.Process (ProcessHandle, getProcessExitCode, interruptProcessGroup)
=======
#ifdef MIN_VERSION_process_leksah
import IDE.System.Process (getProcessExitCode, interruptProcessGroup)
#else
import System.Process (getProcessExitCode, interruptProcessGroupOf)
#endif
>>>>>>> 2b94ecf1
import IDE.Utils.Tool (executeGhciCommand)

#if MIN_VERSION_Cabal(1,8,0)
myLibModules pd = case library pd of
                    Nothing -> []
                    Just l -> libModules l
myExeModules pd = concatMap exeModules (executables pd)
#else
myLibModules pd = libModules pd
myExeModules pd = exeModules pd
#endif


packageOpen :: IDEAction
packageOpen = packageOpenThis Nothing

packageOpenThis :: Maybe FilePath -> IDEAction
packageOpenThis mbFilePath = do
    active <- readIDE activePack
    case active of
        Just p -> deactivatePackage
        Nothing -> return ()
    selectActivePackage mbFilePath
    return ()

selectActivePackage :: Maybe FilePath -> IDEM (Maybe IDEPackage)
selectActivePackage mbFilePath' = do
    window     <- getMainWindow
    mbFilePath <- case mbFilePath' of
                    Nothing -> liftIO $ choosePackageFile  window Nothing
                    Just fp -> return (Just fp)
    case mbFilePath of
        Nothing -> return Nothing
        Just filePath -> idePackageFromPath filePath >>= (\ p -> activatePackage p >> return p)

activatePackage :: Maybe IDEPackage -> IDEM ()
activatePackage mbPack@(Just pack) = do
        modifyIDE_ (\ide -> ide{activePack = mbPack})
        liftIO $ setCurrentDirectory (dropFileName (ipdCabalFile pack))
        triggerEventIDE (Sensitivity [(SensitivityProjectActive,True)])
        mbWs <- readIDE workspace
        let wsStr = case mbWs of
                Nothing -> ""
                Just ws -> wsName ws
        let txt = wsStr ++ " > " ++ packageIdentifierToString (ipdPackageId pack)
        triggerEventIDE (StatusbarChanged [CompartmentPackage txt])
        return ()
activatePackage Nothing = return ()

deactivatePackage :: IDEAction
deactivatePackage = do
    oldActivePack <- readIDE activePack
    modifyIDE_ (\ide -> ide{activePack = Nothing})
    when (isJust oldActivePack) $ do
        triggerEventIDE (Sensitivity [(SensitivityProjectActive,False)])
        return ()
    mbWs <- readIDE workspace
    let wsStr = case mbWs of
                    Nothing -> ""
                    Just ws -> wsName ws
    let txt = wsStr ++ ":"
    triggerEventIDE (StatusbarChanged [CompartmentPackage txt])
    return ()

packageConfig :: PackageAction
packageConfig = do
    package <- ask
    lift $ packageConfig' package (\ _ -> return ())

packageConfig'  :: IDEPackage -> (Bool -> IDEAction) -> IDEAction
packageConfig' package continuation = do
    let dir = dropFileName (ipdCabalFile package)
    logLaunch <- getDefaultLogLaunch
    runExternalTool'        "Configuring"
                            "cabal"
                            (["configure"] ++ (ipdConfigFlags package))
                            (Just dir)
                            $ handleOutput logLaunch package
    --TODO
--    addLogLaunchData logName logLaunch pid
--    let newLaunches = Map.insert logName newLogLaunch launches
--    modifyIDE_ (\ide -> ide {logLaunches = newLaunches})
    where
    handleOutput :: LogLaunch -> IDEPackage -> [ToolOutput] -> IDEM ()
    handleOutput logLaunch package output = do
--        logLaunch <- getOrBuildLogLaunchByPackage package
        logOutput logLaunch output
        mbPack <- idePackageFromPath (ipdCabalFile package)
        case mbPack of
            Just pack -> do
                changePackage pack
                triggerEventIDE (WorkspaceChanged False True)
                continuation (last output == ToolExit ExitSuccess)
                return ()
            Nothing -> do
                ideMessage Normal "Can't read package file"
                continuation False
                return()

runCabalBuild :: Bool -> Bool -> IDEPackage -> Bool -> (Bool -> IDEAction) -> IDEAction
runCabalBuild backgroundBuild withoutLinking package shallConfigure continuation = do
    prefs   <- readIDE prefs
    let dir =  dropFileName (ipdCabalFile package)
    let args = (["build"] ++
                if backgroundBuild && withoutLinking
                    then ["--with-ld=false"]
                    else []
                        ++ ipdBuildFlags package)
    runExternalTool' "Building" "cabal" args (Just dir) $ \output -> do
        logOutputForBuild package backgroundBuild output
        errs <- readIDE errorRefs
        if shallConfigure && isConfigError output
            then
                packageConfig' package (\ b ->
                    when b $ runCabalBuild backgroundBuild withoutLinking package False continuation)
            else do
                continuation (last output == ToolExit ExitSuccess)
                return ()

isConfigError :: [ToolOutput] -> Bool
isConfigError = or . (map isCErr)
    where
    isCErr (ToolError str) = str1 `isInfixOf` str || str2 `isInfixOf` str
    isCErr _ = False
    str1 = "Run the 'configure' command first"
    str2 = "please re-configure"

buildPackage :: Bool -> Bool -> IDEPackage -> (Bool -> IDEAction) -> IDEAction
buildPackage backgroundBuild withoutLinking package continuation = catchIDE (do
    ideR      <- ask
    prefs     <- readIDE prefs
    maybeDebug <- readIDE debugState
    case maybeDebug of
        Nothing -> do
            alreadyRunning <- isRunning
            if alreadyRunning
                then do
                    interruptBuild
                    when (not backgroundBuild) $ liftIO $ do
                        timeoutAddFull (do
                            reflectIDE (do
                                buildPackage backgroundBuild withoutLinking
                                                package continuation
                                return False) ideR
                            return False) priorityDefaultIdle 1000
                        return ()
                else runCabalBuild backgroundBuild withoutLinking package True continuation
        Just debug@(_, ghci) -> do
            -- TODO check debug package matches active package
            ready <- liftIO $ isEmptyMVar (currentToolCommand ghci)
            when ready $ do
                let dir = dropFileName (ipdCabalFile package)
                when (saveAllBeforeBuild prefs) (do fileSaveAll belongsToWorkspace; return ())
                runDebug (executeDebugCommand ":reload" (logOutputForBuild package backgroundBuild)) debug
    )
    (\(e :: SomeException) -> sysMessage Normal (show e))

packageDoc :: PackageAction
packageDoc = do
    package <- ask
    logLaunch <- lift $ getDefaultLogLaunch
    lift $ catchIDE (do
        let dir = dropFileName (ipdCabalFile package)
        runExternalTool' "Documenting"
                        "cabal"
                        (["haddock"] ++ (ipdHaddockFlags package))
                        (Just dir)
                        $ logOutput logLaunch)
        (\(e :: SomeException) -> putStrLn (show e))


packageClean :: PackageAction
packageClean = do
    package <- ask
    lift $ packageClean' package (\ _ -> return ())

packageClean' :: IDEPackage -> (Bool -> IDEAction) -> IDEAction
packageClean' package continuation = do
    logLaunch <- getDefaultLogLaunch
    runExternalTool' "Cleaning"
                    "cabal"
                    ["clean"]
                    (Just dir)
                    (\output -> do
                        logOutput logLaunch output
                        continuation (last output == ToolExit ExitSuccess))
    where
    dir = dropFileName (ipdCabalFile package)

packageCopy :: PackageAction
packageCopy = do
    package <- ask
    logLaunch <- lift $ getDefaultLogLaunch
    lift $ catchIDE (do
        window      <- getMainWindow
        mbDir       <- liftIO $ chooseDir window "Select the target directory" Nothing
        case mbDir of
            Nothing -> return ()
            Just fp -> do
                let dir = dropFileName (ipdCabalFile package)
                runExternalTool' "Copying"
                                "cabal"
                                (["copy"] ++ ["--destdir=" ++ fp])
                                (Just dir)
                                (logOutput logLaunch))
        (\(e :: SomeException) -> putStrLn (show e))

packageInstallDependencies :: PackageAction
packageInstallDependencies = do
    package <- ask
    lift $ catchIDE (do
        let dir = dropFileName (ipdCabalFile package)
        runExternalTool "Installing" "cabal" (["install","--only-dependencies"]
            ++ (ipdInstallFlags package)) (Just dir) logOutput)
        (\(e :: SomeException) -> putStrLn (show e))

packageCopy' :: IDEPackage -> (Bool -> IDEAction) -> IDEAction
packageCopy' package continuation = catchIDE (do
   let dir = dropFileName (ipdCabalFile package)
   runExternalTool "Copying" "cabal" (["copy"]
                    ++ (ipdInstallFlags package)) (Just dir) (\ output -> do
                        logOutput output
                        continuation (last output == ToolExit ExitSuccess)))
        (\(e :: SomeException) -> putStrLn (show e))

packageRun :: PackageAction
packageRun = do
    package <- ask
    lift $ catchIDE (do
        ideR        <- ask
        maybeDebug   <- readIDE debugState
        pd <- liftIO $ readPackageDescription normal (ipdCabalFile package) >>= return . flattenPackageDescription
        case maybeDebug of
            Nothing -> do
                case executables pd of
                    (Executable name _ _):_ -> do
                        (logLaunch,logName) <- buildLogLaunchByName name
                        let path = "dist/build" </> name </> name
                        let dir = dropFileName (ipdCabalFile package)
                        IDE.Package.runPackage (addLogLaunchData logName logLaunch)
                                               ("Running " ++ name)
                                               path
                                               (ipdExeFlags package)
                                               (Just dir)
                                               (logOutput logLaunch)


                    otherwise -> do
                        sysMessage Normal "no executable in selected package"
                        return ()
            Just debug -> do
                -- TODO check debug package matches active package
                case executables pd of
                    (Executable name mainFilePath _):_ -> do
                        (logLaunch,logName) <- buildLogLaunchByName name
                        runDebug (do
                                    executeDebugCommand (":module *" ++ (map (\c -> if c == '/' then '.' else c) (takeWhile (/= '.') mainFilePath))) (logOutput logLaunch)
                                    executeDebugCommand (":main " ++ (unwords (ipdExeFlags package))) (logOutput logLaunch))
                                 debug
                    otherwise -> do
                        sysMessage Normal "no executable in selected package"
                        return ())
        (\(e :: SomeException) -> putStrLn (show e))

<<<<<<< HEAD
packageInstall :: PackageAction
packageInstall = do
    package <- ask
    lift $ packageInstall' package (\ _ -> return ())

packageInstall' :: IDEPackage -> (Bool -> IDEAction) -> IDEAction
packageInstall' package continuation = catchIDE (do
   let dir = dropFileName (ipdCabalFile package)
   logLaunch <- getDefaultLogLaunch
   runExternalTool' "Installing" "runhaskell" (["Setup", "install"]
                    ++ (ipdInstallFlags package)) (Just dir) (\ output -> do
                        logOutput logLaunch output
                        continuation (last output == ToolExit ExitSuccess)))
        (\(e :: SomeException) -> putStrLn (show e))

packageRegister :: PackageAction
packageRegister = do
    package <- ask
    logLaunch <- lift $ getDefaultLogLaunch
    lift $ catchIDE (do
        let dir = dropFileName (ipdCabalFile package)
        runExternalTool' "Registering" "cabal" (["register"]
                        ++ (ipdRegisterFlags package)) (Just dir) (logOutput logLaunch))
        (\(e :: SomeException) -> putStrLn (show e))
=======
packageRegister :: PackageAction
packageRegister = do
    package <- ask
    lift $ packageRegister' package (\ _ -> return ())

packageRegister' :: IDEPackage -> (Bool -> IDEAction) -> IDEAction
packageRegister' package continuation =
    if ipdHasLibs package
        then catchIDE (do
            let dir = dropFileName (ipdCabalFile package)
            runExternalTool "Registering" "cabal" (["register"]
                        ++ (ipdRegisterFlags package)) (Just dir) (\ output -> do
                            logOutput output
                            continuation (last output == ToolExit ExitSuccess)))
            (\(e :: SomeException) -> putStrLn (show e))
        else continuation True
>>>>>>> 2b94ecf1

packageTest :: PackageAction
packageTest = do
    package <- ask
<<<<<<< HEAD
    logLaunch <- lift $ getDefaultLogLaunch
    lift $ catchIDE (do
        let dir = dropFileName (ipdCabalFile package)
        runExternalTool' "Testing" "cabal" (["test"]) (Just dir) (logOutput logLaunch))
        (\(e :: SomeException) -> putStrLn (show e))
=======
    lift $ packageTest' package (\ _ -> return ())

packageTest' :: IDEPackage -> (Bool -> IDEAction) -> IDEAction
packageTest' package continuation =
    if not . null $ ipdTests package
        then catchIDE (do
            let dir = dropFileName (ipdCabalFile package)
            runExternalTool "Testing" "cabal" (["test"]
                        ++ (ipdTestFlags package)) (Just dir) (\ output -> do
                            logOutput output
                            continuation (last output == ToolExit ExitSuccess)))
            (\(e :: SomeException) -> putStrLn (show e))
        else continuation True
>>>>>>> 2b94ecf1

packageSdist :: PackageAction
packageSdist = do
    package <- ask
    logLaunch <- lift $ getDefaultLogLaunch
    lift $ catchIDE (do
        let dir = dropFileName (ipdCabalFile package)
        runExternalTool' "Source Dist" "cabal" (["sdist"]
                        ++ (ipdSdistFlags package)) (Just dir) (logOutput logLaunch))
        (\(e :: SomeException) -> putStrLn (show e))


packageOpenDoc :: PackageAction
packageOpenDoc = do
    package <- ask
    logLaunch <- lift $ getDefaultLogLaunch
    lift $ catchIDE (do
        prefs   <- readIDE prefs
        let path = dropFileName (ipdCabalFile package)
                        </> "dist/doc/html"
                        </> display (pkgName (ipdPackageId package))
                        </> display (pkgName (ipdPackageId package))
                        </> "index.html"
            dir = dropFileName (ipdCabalFile package)
        runExternalTool' "Opening Documentation" (browser prefs) [path] (Just dir) (logOutput logLaunch))
        (\(e :: SomeException) -> putStrLn (show e))

runExternalTool' :: String
                -> FilePath
                -> [String]
                -> Maybe FilePath
                -> ([ToolOutput] -> IDEAction)
                -> IDEM ()
runExternalTool' description executable args mbDir handleOutput = do
        runExternalTool (do
                            run <- isRunning
                            return (not run))
                        (\_ -> return ())
                        description
                        executable
                        args
                        mbDir
                        handleOutput
        return()

runExternalTool :: IDEM Bool
                -> (ProcessHandle -> IDEAction)
                -> String
                -> FilePath
                -> [String]
                -> Maybe FilePath
                -> ([ToolOutput] -> IDEAction)
                -> IDEM ()
runExternalTool runGuard pidHandler description executable args mbDir handleOutput  = do
        prefs <- readIDE prefs
        run <- runGuard
        liftIO $ putStrLn $ "description" ++ description++ ", executable" ++executable
        when run $ do
            when (saveAllBeforeBuild prefs) (do fileSaveAll belongsToWorkspace; return ())
            triggerEventIDE (StatusbarChanged [CompartmentState description, CompartmentBuild True])
            reifyIDE (\ideR -> forkIO $ do
                (output, pid) <- runTool executable args mbDir
                reflectIDE (do
                    pidHandler pid
                    modifyIDE_ (\ide -> ide{runningTool = Just pid})
                    handleOutput output) ideR)
            return ()


runPackage ::  (ProcessHandle -> IDEAction)
            -> String
            -> FilePath
            -> [String]
            -> Maybe FilePath
            -> ([ToolOutput] -> IDEAction)
            -> IDEM ()
runPackage = runExternalTool (return True) -- TODO here one could check if package to be run is building/configuring/etc atm


-- ---------------------------------------------------------------------
-- | Handling of Compiler errors
--
isRunning :: IDEM Bool
isRunning = do
    maybeProcess <- readIDE runningTool
    liftIO $ do
        case maybeProcess of
            Just process -> do
                isNothing <$> getProcessExitCode process
            Nothing -> return False

interruptBuild :: IDEAction
interruptBuild = do
    maybeProcess <- readIDE runningTool
    liftIO $ case maybeProcess of
#ifdef MIN_VERSION_process_leksah
        Just h -> interruptProcessGroup h
#else
        Just h -> interruptProcessGroupOf h
#endif
        _ -> return ()

-- ---------------------------------------------------------------------
-- | * Utility functions/procedures, that have to do with packages
--

getPackageDescriptionAndPath :: IDEM (Maybe (PackageDescription,FilePath))
getPackageDescriptionAndPath = do
    active <- readIDE activePack
    case active of
        Nothing -> do
            ideMessage Normal "No active package"
            return Nothing
        Just p  -> do
            ideR <- ask
            reifyIDE (\ideR -> catch (do
                pd <- readPackageDescription normal (ipdCabalFile p)
                return (Just (flattenPackageDescription pd,ipdCabalFile p)))
                    (\(e :: SomeException) -> do
                        reflectIDE (ideMessage Normal ("Can't load package " ++(show e))) ideR
                        return Nothing))

getEmptyModuleTemplate :: PackageDescription -> String -> IO String
getEmptyModuleTemplate pd modName = getModuleTemplate pd modName "" ""

getModuleTemplate :: PackageDescription -> String -> String -> String -> IO String
getModuleTemplate pd modName exports body = catch (do
    dataDir  <- getDataDir
    filePath <- getConfigFilePathForLoad standardModuleTemplateFilename Nothing dataDir
    template <- UTF8.readFile filePath
    return (foldl' (\ a (from, to) -> replace from to a) template
        [   ("@License@"      , (show . license) pd)
        ,   ("@Maintainer@"   , maintainer pd)
        ,   ("@Stability@"    , stability pd)
        ,   ("@Portability@"  , "")
        ,   ("@Copyright@"    , copyright pd)
        ,   ("@ModuleName@"   , modName)
        ,   ("@ModuleExports@", exports)
        ,   ("@ModuleBody@"   , body)]))
                    (\ (e :: SomeException) -> sysMessage Normal ("Couldn't read template file: " ++ show e) >> return "")

addModuleToPackageDescr :: ModuleName -> Bool -> PackageAction
addModuleToPackageDescr moduleName isExposed = do
    p    <- ask
    lift $ reifyIDE (\ideR -> catch (do
        gpd <- readPackageDescription normal (ipdCabalFile p)
        if hasConfigs gpd
            then do
                reflectIDE (ideMessage High
                    "Cabal file with configurations can't be automatically updated with the current version of Leksah") ideR
            else
                let pd = flattenPackageDescription gpd
                    npd = if isExposed && isJust (library pd)
                            then pd{library = Just ((fromJust (library pd)){exposedModules =
                                                            moduleName : exposedModules (fromJust $ library pd)})}
                            else let npd1 = case library pd of
                                               Nothing -> pd
                                               Just lib -> pd{library = Just (lib{libBuildInfo =
                                                        addModToBuildInfo (libBuildInfo lib) moduleName})}
                               in npd1{executables = map
                                        (\exe -> exe{buildInfo = addModToBuildInfo (buildInfo exe) moduleName})
                                            (executables npd1)}
                in writePackageDescription (ipdCabalFile p) npd)
                   (\(e :: SomeException) -> do
                    reflectIDE (ideMessage Normal ("Can't upade package " ++ show e)) ideR
                    return ()))
    where
    addModToBuildInfo :: BuildInfo -> ModuleName -> BuildInfo
    addModToBuildInfo bi mn = bi {otherModules = mn : otherModules bi}

--------------------------------------------------------------------------
delModuleFromPackageDescr :: ModuleName -> PackageAction
delModuleFromPackageDescr moduleName = do
    p    <- ask
    lift $ reifyIDE (\ideR -> catch (do
        gpd <- readPackageDescription normal (ipdCabalFile p)
        if hasConfigs gpd
            then do
                reflectIDE (ideMessage High
                    "Cabal file with configurations can't be automatically updated with the current version of Leksah") ideR
            else
                let pd = flattenPackageDescription gpd
                    isExposedAndJust = isExposedModule pd moduleName
                    npd = if isExposedAndJust
                            then pd{library = Just ((fromJust (library pd)){exposedModules =
                                                             delete moduleName (exposedModules (fromJust $ library pd))})}
                            else let npd1 = case library pd of
                                               Nothing -> pd
                                               Just lib -> pd{library = Just (lib{libBuildInfo =
                                                        delModFromBuildInfo (libBuildInfo lib) moduleName})}
                               in npd1{executables = map
                                        (\exe -> exe{buildInfo = delModFromBuildInfo (buildInfo exe) moduleName})
                                            (executables npd1)}
                in writePackageDescription (ipdCabalFile p) npd)
                   (\(e :: SomeException) -> do
                    reflectIDE (ideMessage Normal ("Can't update package " ++ show e)) ideR
                    return ()))
    where
    delModFromBuildInfo :: BuildInfo -> ModuleName -> BuildInfo
    delModFromBuildInfo bi mn = bi {otherModules = delete mn (otherModules bi)}


isExposedModule :: PackageDescription -> ModuleName -> Bool
isExposedModule pd mn = do
    if isJust (library pd)
        then elem mn (exposedModules (fromJust $ library pd))
        else False

--------------------------------------------------------------------------


backgroundBuildToggled :: IDEAction
backgroundBuildToggled = do
    toggled <- getBackgroundBuildToggled
    modifyIDE_ (\ide -> ide{prefs = (prefs ide){backgroundBuild= toggled}})

makeModeToggled :: IDEAction
makeModeToggled = do
    toggled <- getMakeModeToggled
    modifyIDE_ (\ide -> ide{prefs = (prefs ide){makeMode= toggled}})

-- ---------------------------------------------------------------------
-- | * Debug code that needs to use the package
--

interactiveFlag :: String -> Bool -> String
interactiveFlag name f = (if f then "-f" else "-fno-") ++ name

printEvldWithShowFlag :: Bool -> String
printEvldWithShowFlag = interactiveFlag "print-evld-with-show"

breakOnExceptionFlag :: Bool -> String
breakOnExceptionFlag = interactiveFlag "break-on-exception"

breakOnErrorFlag :: Bool -> String
breakOnErrorFlag = interactiveFlag "break-on-error"

printBindResultFlag :: Bool -> String
printBindResultFlag = interactiveFlag "print-bind-result"

interactiveFlags :: Prefs -> [String]
interactiveFlags prefs =
    (printEvldWithShowFlag $ printEvldWithShow prefs)
    : (breakOnExceptionFlag $ breakOnException prefs)
    : (breakOnErrorFlag $ breakOnError prefs)
    : [printBindResultFlag $ printBindResult prefs]

debugStart :: PackageAction
debugStart = do
    package   <- ask
    lift $ catchIDE (do
        ideRef     <- ask
        prefs'     <- readIDE prefs
        maybeDebug <- readIDE debugState
        case maybeDebug of
            Nothing -> do
                ghci <- reifyIDE $ \ideR -> newGhci (ipdBuildFlags package) (interactiveFlags prefs')
                    $ \output -> reflectIDE (logOutputForBuild package True output) ideR
                modifyIDE_ (\ide -> ide {debugState = Just (package, ghci)})
                triggerEventIDE (Sensitivity [(SensitivityInterpreting, True)])
                setDebugToggled True
                -- Fork a thread to wait for the output from the process to close
                liftIO $ forkIO $ do
                    readMVar (outputClosed ghci)
                    reflectIDE (do
                        setDebugToggled False
                        modifyIDE_ (\ide -> ide {debugState = Nothing})
                        triggerEventIDE (Sensitivity [(SensitivityInterpreting, False)])
                        -- Kick of a build if one is not already due
                        modifiedPacks <- fileCheckAll belongsToPackage
                        let modified = not (null modifiedPacks)
                        prefs <- readIDE prefs
                        when ((not modified) && (backgroundBuild prefs)) $ do
                            -- So although none of the pakages are modified,
                            -- they may have been modified in ghci mode.
                            -- Lets build to make sure the binaries are up to date
                            mbPackage   <- readIDE activePack
                            case mbPackage of
                                Just package -> runCabalBuild True True package True (\ _ -> return ())
                                Nothing -> return ()) ideRef
                return ()
            _ -> do
                sysMessage Normal "Debugger already running"
                return ())
            (\(e :: SomeException) -> putStrLn (show e))

tryDebug :: DebugM a -> PackageM (Maybe a)
tryDebug f = do
    maybeDebug <- lift $ readIDE debugState
    case maybeDebug of
        Just debug -> do
            -- TODO check debug package matches active package
            liftM Just $ lift $ runDebug f debug
        _ -> do
            window <- lift $ getMainWindow
            resp <- liftIO $ do
                md <- messageDialogNew (Just window) [] MessageQuestion ButtonsCancel
                        "GHCi debugger is not running."
                dialogAddButton md "_Start GHCi" (ResponseUser 1)
                dialogSetDefaultResponse md (ResponseUser 1)
                set md [ windowWindowPosition := WinPosCenterOnParent ]
                resp <- dialogRun md
                widgetDestroy md
                return resp
            case resp of
                ResponseUser 1 -> do
                    debugStart
                    maybeDebug <- lift $ readIDE debugState
                    case maybeDebug of
                        Just debug -> liftM Just $ lift $ runDebug f debug
                        _ -> return Nothing
                _  -> return Nothing

tryDebug_ :: DebugM a -> PackageAction
tryDebug_ f = tryDebug f >> return ()

executeDebugCommand :: String -> ([ToolOutput] -> IDEAction) -> DebugAction
executeDebugCommand command handler = do
    (_, ghci) <- ask
    lift $ do
        triggerEventIDE (StatusbarChanged [CompartmentState command, CompartmentBuild True])
        reifyIDE $ \ideR -> do
            executeGhciCommand ghci command $ \output ->
                reflectIDE (do
                    handler output
                    triggerEventIDE (StatusbarChanged [CompartmentState "", CompartmentBuild False])
                    return ()
                    ) ideR

allBuildInfo' :: PackageDescription -> [BuildInfo]
#if MIN_VERSION_Cabal(1,10,0)
allBuildInfo' pkg_descr = [ libBuildInfo lib  | Just lib <- [library pkg_descr] ]
                       ++ [ buildInfo exe     | exe <- executables pkg_descr ]
                       ++ [ testBuildInfo tst | tst <- testSuites pkg_descr ]
#else
allBuildInfo' = allBuildInfo
#endif

idePackageFromPath :: FilePath -> IDEM (Maybe IDEPackage)
idePackageFromPath filePath = do
    mbPackageD <- reifyIDE (\ideR -> catch (do
        pd <- readPackageDescription normal filePath
        return (Just (flattenPackageDescription pd)))
            (\ (e  :: SomeException) -> do
                reflectIDE (ideMessage Normal ("Can't activate package " ++(show e))) ideR
                return Nothing))
    case mbPackageD of
        Nothing       -> return Nothing
        Just packageD -> do
            let modules    = Set.fromList $ myLibModules packageD ++ myExeModules packageD
            let mainFiles  = map modulePath (executables packageD)
            let files      = Set.fromList $ extraSrcFiles packageD ++ map modulePath (executables packageD)
            let srcDirs = case (nub $ concatMap hsSourceDirs (allBuildInfo' packageD)) of
                                [] -> [".","src"]
                                l -> l
#if MIN_VERSION_Cabal(1,10,0)
            let exts       = nub $ concatMap oldExtensions (allBuildInfo' packageD)
            let tests      = [ testName t | t <- testSuites packageD
                                          -- , testEnabled t
                                          , buildable (testBuildInfo t) ]
#else
            let exts       = nub $ concatMap extensions (allBuildInfo' packageD)
            let tests      = []
#endif

            let packp      = IDEPackage {
                ipdPackageId = package packageD,
                ipdCabalFile = filePath,
                ipdDepends = buildDepends packageD,
                ipdModules = modules,
                ipdHasLibs = hasLibs packageD,
                ipdTests   = tests,
                ipdMain    = mainFiles,
                ipdExtraSrcs =  files,
                ipdSrcDirs = srcDirs,
                ipdExtensions =  exts,
                ipdConfigFlags = ["--user"],
                ipdBuildFlags = [],
                ipdTestFlags = [],
                ipdHaddockFlags = [],
                ipdExeFlags = [],
                ipdInstallFlags = [],
                ipdRegisterFlags = [],
                ipdUnregisterFlags = [],
                ipdSdistFlags = []}
            let pfile      = dropExtension filePath
            pack <- (do
                flagFileExists <- liftIO $ doesFileExist (pfile ++ leksahFlagFileExtension)
                if flagFileExists
                    then liftIO $ readFlags (pfile ++ leksahFlagFileExtension) packp
                    else return packp)
            return (Just pack)
<|MERGE_RESOLUTION|>--- conflicted
+++ resolved
@@ -95,15 +95,11 @@
 import qualified Data.Map as  Map (empty)
 import System.Exit (ExitCode(..))
 import Control.Applicative ((<$>))
-<<<<<<< HEAD
-import IDE.System.Process (ProcessHandle, getProcessExitCode, interruptProcessGroup)
-=======
 #ifdef MIN_VERSION_process_leksah
-import IDE.System.Process (getProcessExitCode, interruptProcessGroup)
+import IDE.System.Process (getProcessExitCode, interruptProcessGroup, ProcessHandle)
 #else
-import System.Process (getProcessExitCode, interruptProcessGroupOf)
+import System.Process (getProcessExitCode, interruptProcessGroupOf, ProcessHandle)
 #endif
->>>>>>> 2b94ecf1
 import IDE.Utils.Tool (executeGhciCommand)
 
 #if MIN_VERSION_Cabal(1,8,0)
@@ -314,18 +310,20 @@
 packageInstallDependencies :: PackageAction
 packageInstallDependencies = do
     package <- ask
+    logLaunch <- lift $ getDefaultLogLaunch
     lift $ catchIDE (do
         let dir = dropFileName (ipdCabalFile package)
-        runExternalTool "Installing" "cabal" (["install","--only-dependencies"]
-            ++ (ipdInstallFlags package)) (Just dir) logOutput)
+        runExternalTool' "Installing" "cabal" (["install","--only-dependencies"]
+            ++ (ipdInstallFlags package)) (Just dir) (logOutput logLaunch))
         (\(e :: SomeException) -> putStrLn (show e))
 
 packageCopy' :: IDEPackage -> (Bool -> IDEAction) -> IDEAction
 packageCopy' package continuation = catchIDE (do
    let dir = dropFileName (ipdCabalFile package)
-   runExternalTool "Copying" "cabal" (["copy"]
+   logLaunch <- getDefaultLogLaunch
+   runExternalTool' "Copying" "cabal" (["copy"]
                     ++ (ipdInstallFlags package)) (Just dir) (\ output -> do
-                        logOutput output
+                        logOutput logLaunch output
                         continuation (last output == ToolExit ExitSuccess)))
         (\(e :: SomeException) -> putStrLn (show e))
 
@@ -368,32 +366,6 @@
                         return ())
         (\(e :: SomeException) -> putStrLn (show e))
 
-<<<<<<< HEAD
-packageInstall :: PackageAction
-packageInstall = do
-    package <- ask
-    lift $ packageInstall' package (\ _ -> return ())
-
-packageInstall' :: IDEPackage -> (Bool -> IDEAction) -> IDEAction
-packageInstall' package continuation = catchIDE (do
-   let dir = dropFileName (ipdCabalFile package)
-   logLaunch <- getDefaultLogLaunch
-   runExternalTool' "Installing" "runhaskell" (["Setup", "install"]
-                    ++ (ipdInstallFlags package)) (Just dir) (\ output -> do
-                        logOutput logLaunch output
-                        continuation (last output == ToolExit ExitSuccess)))
-        (\(e :: SomeException) -> putStrLn (show e))
-
-packageRegister :: PackageAction
-packageRegister = do
-    package <- ask
-    logLaunch <- lift $ getDefaultLogLaunch
-    lift $ catchIDE (do
-        let dir = dropFileName (ipdCabalFile package)
-        runExternalTool' "Registering" "cabal" (["register"]
-                        ++ (ipdRegisterFlags package)) (Just dir) (logOutput logLaunch))
-        (\(e :: SomeException) -> putStrLn (show e))
-=======
 packageRegister :: PackageAction
 packageRegister = do
     package <- ask
@@ -404,24 +376,17 @@
     if ipdHasLibs package
         then catchIDE (do
             let dir = dropFileName (ipdCabalFile package)
-            runExternalTool "Registering" "cabal" (["register"]
+            logLaunch <- getDefaultLogLaunch
+            runExternalTool' "Registering" "cabal" (["register"]
                         ++ (ipdRegisterFlags package)) (Just dir) (\ output -> do
-                            logOutput output
+                            logOutput logLaunch output
                             continuation (last output == ToolExit ExitSuccess)))
             (\(e :: SomeException) -> putStrLn (show e))
         else continuation True
->>>>>>> 2b94ecf1
 
 packageTest :: PackageAction
 packageTest = do
     package <- ask
-<<<<<<< HEAD
-    logLaunch <- lift $ getDefaultLogLaunch
-    lift $ catchIDE (do
-        let dir = dropFileName (ipdCabalFile package)
-        runExternalTool' "Testing" "cabal" (["test"]) (Just dir) (logOutput logLaunch))
-        (\(e :: SomeException) -> putStrLn (show e))
-=======
     lift $ packageTest' package (\ _ -> return ())
 
 packageTest' :: IDEPackage -> (Bool -> IDEAction) -> IDEAction
@@ -429,13 +394,13 @@
     if not . null $ ipdTests package
         then catchIDE (do
             let dir = dropFileName (ipdCabalFile package)
-            runExternalTool "Testing" "cabal" (["test"]
+            logLaunch <- getDefaultLogLaunch
+            runExternalTool' "Testing" "cabal" (["test"]
                         ++ (ipdTestFlags package)) (Just dir) (\ output -> do
-                            logOutput output
+                            logOutput logLaunch output
                             continuation (last output == ToolExit ExitSuccess)))
             (\(e :: SomeException) -> putStrLn (show e))
         else continuation True
->>>>>>> 2b94ecf1
 
 packageSdist :: PackageAction
 packageSdist = do
