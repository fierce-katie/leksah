{-# LANGUAGE FlexibleInstances, ScopedTypeVariables, DeriveDataTypeable,
             MultiParamTypeClasses, TypeSynonymInstances, ParallelListComp #-}
--
-- Module      :  IDE.Pane.Log
-- Copyright   :  (c) Juergen Nicklisch-Franken, Hamish Mackenzie
-- License     :  GNU-GPL
--
-- Maintainer  :  Juergen Nicklisch-Franken <info@leksah.org>
-- Stability   :  provisional
-- Portability :  portable
--
-- | Log pane
--
-------------------------------------------------------------------------------


module IDE.Pane.Log (
    IDELog(..)
,   LogState
,   LogTag(..)
,   showLog
,   clearLog
,   getLog          -- ::   beta alpha
,   appendLog       -- ::   alpha  -> String -> LogTag -> IO Int
,   markErrorInLog  -- ::   alpha  -> (Int, Int) -> IO ()
,   getActiveOrDefaultLogLaunch
,   getDefaultLogLaunch
,   buildLogLaunchByName
,   buildLogLaunchByPackage
,   buildLogLaunchByPackageId
,   addLogLaunchData

,   readOut
,   readErr
--,   runExternal
) where

import Data.Typeable (Typeable(..))
import IDE.Core.State
import IDE.Core.Types(LogLaunch)
import Graphics.UI.Gtk.Gdk.Events
import Control.Monad.Trans (liftIO)
import Control.Monad.Reader
import IDE.Pane.SourceBuffer (markRefInSourceBuf,selectSourceBuf)
import System.IO
import Prelude hiding (catch)
import Control.Exception hiding (try)
import IDE.ImportTool
       (addPackage, parseHiddenModule, addImport, parseNotInScope,
        resolveErrors)
<<<<<<< HEAD
import IDE.System.Process (runInteractiveProcess, ProcessHandle, terminateProcess)
=======
#ifdef MIN_VERSION_process_leksah
import IDE.System.Process (runInteractiveProcess, ProcessHandle)
#else
import System.Process (runInteractiveProcess, ProcessHandle)
#endif
>>>>>>> 2b94ecf1
import Graphics.UI.Gtk
       (textBufferSetText, textViewScrollToMark,
        textBufferGetIterAtLineOffset, textViewScrollMarkOnscreen, textViewSetBuffer,
        textBufferGetMark, textBufferMoveMarkByName,
        textBufferApplyTagByName, textBufferGetIterAtOffset,
        textBufferGetCharCount, textBufferInsert, textBufferSelectRange,
        widgetHide, widgetShowAll, menuShellAppend, onActivateLeaf,
        menuItemNewWithLabel, containerGetChildren, textIterGetLine,
        textViewGetLineAtY, textViewWindowToBufferCoords, widgetGetPointer,
#if MIN_VERSION_gtk(0,10,5)
        on, populatePopup,
#else
        onPopulatePopup,
#endif
        onButtonPress, afterFocusIn, textBufferNew,
        scrolledWindowSetShadowType, scrolledWindowSetPolicy, containerAdd,
        containerForeach, containerRemove, changed,
        scrolledWindowNew, widgetModifyFont, fontDescriptionSetFamily,
        fontDescriptionNew, fontDescriptionFromString, textViewSetEditable,
        textTagBackground, textTagTableAdd, textTagForeground, textTagNew,
        textBufferGetTagTable, textBufferCreateMark, textBufferGetEndIter,
        textViewGetBuffer, textViewNew, Window, Notebook, castToWidget,
        ScrolledWindow, TextView, Container, ComboBox, HBox, VBox, Menu, AttrOp(..), set,
        TextWindowType(..), ShadowType(..), PolicyType(..), hBoxNew, buttonNewWithLabel,
        boxPackStartDefaults, vBoxNew, comboBoxNewText, boxPackEndDefaults,
        comboBoxAppendText, comboBoxSetActive, comboBoxGetActiveText,
        priorityDefaultIdle, idleAdd,Frame, frameNew,buttonActivated,
        boxPackStart, Packing(..), comboBoxGetActive, comboBoxRemoveText)
import qualified Data.Map as Map
import Data.Maybe
import Distribution.Package
import Data.List.Utils
import Data.Char

-------------------------------------------------------------------------------
--
-- * Interface
--

--
-- | The Log pane
--


data IDELog = IDELog {
    logMainContainer :: VBox
,   logLaunchTextView :: TextView
,   logButtons :: HBox
,   logLaunchBox :: ComboBox
} deriving Typeable

getActiveOrDefaultLogLaunch :: IDEM LogLaunch
getActiveOrDefaultLogLaunch = do
                         log <- getLog
                         let comboBox = logLaunchBox log
                         launches <- readIDE logLaunches
                         active <- liftIO $ comboBoxGetActiveText comboBox
                         case active of
                            Nothing -> getDefaultLogLaunch
                            Just key -> return $ logLaunch $ launches Map.! key

getDefaultLogLaunch :: IDEM LogLaunch
getDefaultLogLaunch = do
    launches <- readIDE logLaunches
    return $ logLaunch $ launches Map.! defaultLogName

buildLogLaunchByPackage :: IDEPackage
                             -> IDEM (LogLaunch, String)
buildLogLaunchByPackage = buildLogLaunchByShownPackageId . getLogLaunchNameByPackage

buildLogLaunchByPackageId :: PackageIdentifier
                               -> IDEM (LogLaunch, String)
buildLogLaunchByPackageId = buildLogLaunchByShownPackageId . getLogLaunchNameByPackageId

buildLogLaunchByShownPackageId :: String
                               -> IDEM (LogLaunch, String)
buildLogLaunchByShownPackageId = buildLogLaunchByName

buildLogLaunchByName :: String
                          -> IDEM (LogLaunch, String)
buildLogLaunchByName logName = do
        log <- getLog
        launches <- readIDE logLaunches
        let mbLogLaunch = Map.lookup logName launches
        let name = getNextFreeName logName launches
        newLogLaunch <- liftIO $ createNewLogLaunch
        return (newLogLaunch, name)
        where
        getNextFreeName prevName launches = case (Map.lookup prevName launches) of
                            Nothing -> prevName
                            Just _  -> getNextFreeName (incrementName prevName) launches
        incrementName name = case (parseName name) of
                                    Nothing -> createNewName name 0
                                    Just (number,name) -> createNewName name number
        createNewName name number = concat [name, " (", show (number+1), ")"]
        parseName name = if surroundedByParenth $ getLaunchString name then
                                    if isNumberAndNotEmpty $ init $ tail $ getLaunchString name then -- check if
                                        Just $ (read $ init $ tail $ getLaunchString name,
                                                reverse $ drop 4 $ reverse name)
                                                                                                  else
                                        Nothing
                                                                            else
                                    Nothing
        surroundedByParenth string = (startswith "(" string ) && (endswith ")" string) && (isNotBlank string)
        isNumberAndNotEmpty string = (foldr ((&&) . isNumber) True $ string) && (isNotBlank string) -- check if
        getLaunchString name = reverse $ take 3 $ reverse name
        isNotBlank [] = False
        isNotBlank _  = True


getLogLaunchNameByPackage :: IDEPackage -> String
getLogLaunchNameByPackage package = getLogLaunchNameByPackageId (ipdPackageId package)

getLogLaunchNameByPackageId :: PackageIdentifier -> String
getLogLaunchNameByPackageId (PackageIdentifier pkgName pkgVersion) = show pkgName ++ show pkgVersion

defaultLogName = "default"

addLogLaunchData :: String -> LogLaunch -> ProcessHandle -> IDEM ()
addLogLaunchData name logLaunch pid = do
    log <- getLog
    let comboBox = logLaunchBox log
    liftIO $ comboBoxAppendText comboBox name
    launches <- readIDE logLaunches
    let newLaunches = Map.insert name (LogLaunchData logLaunch (Just pid)) launches
    modifyIDE_ (\ide -> ide {logLaunches = newLaunches})


removeActiveLogLaunchData :: IDEM ()
removeActiveLogLaunchData = do
                log <- getLog
                let comboBox = logLaunchBox log

                index <- liftIO $ comboBoxGetActive comboBox
                mbTitle <- liftIO $ comboBoxGetActiveText comboBox
                let title = fromJust mbTitle

                liftIO $ comboBoxRemoveText comboBox index
                launches <- readIDE logLaunches
                let newLaunches = Map.delete title launches
                modifyIDE_ (\ide -> ide {logLaunches = newLaunches})

showDefaultLogLaunch :: ComboBox -> IO()
showDefaultLogLaunch comboBox = comboBoxSetActive comboBox 0

showDefaultLogLaunch' :: IDEM ()
showDefaultLogLaunch' = do
        log <- getLog
        let comboBox = logLaunchBox log
        liftIO $ showDefaultLogLaunch comboBox

data LogState               =   LogState
    deriving(Eq,Ord,Read,Show,Typeable)

instance Pane IDELog IDEM
    where
    primPaneName  _ =   "Log"
    getAddedIndex _ =   0
    getTopWidget    =   castToWidget . logMainContainer
    paneId b        =   "*Log"

instance RecoverablePane IDELog LogState IDEM where
    saveState p     =   return (Just LogState)
    recoverState pp LogState = do
        mbPane :: Maybe IDELog <- getPane
        case mbPane of
            Nothing -> do
                nb <- getNotebook pp
                prefs' <- readIDE prefs
                buildPane pp nb builder
            Just p -> return (Just p)
    builder = builder'

-------------------------------------------------------------------------------
--
-- * Implementation
--

createNewLogLaunch :: IO LogLaunch
createNewLogLaunch = do
    buf          <- textBufferNew Nothing
    iter         <- textBufferGetEndIter buf
    textBufferCreateMark buf (Just "end") iter True
    tags         <- textBufferGetTagTable buf

    errtag       <- textTagNew (Just "err")
    set errtag[textTagForeground := "red"]
    textTagTableAdd tags errtag

    frametag     <- textTagNew (Just "frame")
    set frametag[textTagForeground := "dark green"]
    textTagTableAdd tags frametag

    activeErrtag <- textTagNew (Just "activeErr")
    set activeErrtag[textTagBackground := "yellow"]
    textTagTableAdd tags activeErrtag

    intputTag <- textTagNew (Just "input")
    set intputTag[textTagForeground := "blue"]
    textTagTableAdd tags intputTag

    infoTag <- textTagNew (Just "info")
    set infoTag[textTagForeground := "grey"]
    textTagTableAdd tags infoTag

    return $ LogLaunch buf

builder' :: PanePath ->
    Notebook ->
    Window ->
    IDEM (Maybe IDELog,Connections)
builder' pp nb windows = do
    prefs <- readIDE prefs
    newLogLaunch <- liftIO $ createNewLogLaunch
    let emptyMap = Map.empty :: Map.Map String LogLaunchData
    let map = Map.insert defaultLogName (LogLaunchData newLogLaunch Nothing) emptyMap
    modifyIDE_ $ \ide -> ide { logLaunches = map}

    ideR <- ask
    reifyIDE $  \ideR -> do
        mainContainer <- vBoxNew False 0

        -- top, buttons and combobox
        hBox <- hBoxNew False 0
        boxPackStart mainContainer hBox PackNatural 0

        terminateBtn <- buttonNewWithLabel "Terminate process"
        boxPackStart hBox terminateBtn PackNatural 0
        removeBtn <- buttonNewWithLabel "Remove launch"
        boxPackStart hBox removeBtn PackNatural 0
        comboBox <- comboBoxNewText
        boxPackEndDefaults hBox comboBox

        -- bot, launch textview in a scrolled window
        tv           <- textViewNew
        textViewSetEditable tv False
        fd           <- case logviewFont prefs of
            Just str -> do
                fontDescriptionFromString str
            Nothing  -> do
                f    <- fontDescriptionNew
                fontDescriptionSetFamily f "Sans"
                return f
        widgetModifyFont tv (Just fd)
        sw           <- scrolledWindowNew Nothing Nothing
        containerAdd sw tv
        scrolledWindowSetPolicy sw PolicyAutomatic PolicyAutomatic
        scrolledWindowSetShadowType sw ShadowIn

        boxPackEndDefaults mainContainer sw

        -- add default launch
        textViewSetBuffer tv (logBuffer newLogLaunch)
        index <- comboBoxAppendText comboBox defaultLogName
        comboBoxSetActive comboBox index

        on comboBox changed $ do
                mbTitle <- comboBoxGetActiveText comboBox
                case mbTitle of
                    Nothing -> showDefaultLogLaunch comboBox
                    Just title -> reflectIDE (
                                    do
                                        launches <- readIDE logLaunches
                                        log <- getLog
                                        let tv = logLaunchTextView log
                                        let logL = logLaunch $ (Map.!) launches title
                                        let buf = logBuffer logL

                                        liftIO $ textViewSetBuffer tv buf
                                        )
                                        ideR

        on terminateBtn buttonActivated $ do
                mbTitle <- comboBoxGetActiveText comboBox
                case mbTitle of
                    Nothing -> return()
                    Just title -> reflectIDE (
                                    do
                                        launches <- readIDE logLaunches
                                        terminateLogLaunch title launches
                                        )
                                        ideR

        on removeBtn buttonActivated $ do
                mbTitle <- comboBoxGetActiveText comboBox
                case mbTitle of
                    Nothing -> return()
                    Just title -> if not $ title == defaultLogName then
                                    reflectIDE (
                                        do
                                            launches <- readIDE logLaunches
                                            removeActiveLogLaunchData
                                            terminateLogLaunch title launches
                                            )
                                            ideR
                                                                else
                                    return ()


        let buf = IDELog mainContainer tv hBox comboBox
        cid1         <- tv `afterFocusIn`
            (\_      -> do reflectIDE (makeActive buf) ideR ; return False)
        cid2         <- tv `onButtonPress`
                    (\ b     -> do reflectIDE (clicked b buf) ideR ; return False)
#if MIN_VERSION_gtk(0,10,5)
        cid3         <- tv `on` populatePopup $ populatePopupMenu buf ideR
#else
        cid3         <- tv `onPopulatePopup` (populatePopupMenu buf ideR)
#endif
        return (Just buf, [ConnectC cid1, ConnectC cid2])
        where
        terminateLogLaunch title launches = do
            let mbPH = mbPid $ fromJust $ Map.lookup title launches
            case mbPH of
                Nothing -> return ()
                Just ph -> liftIO $ terminateProcess ph


clicked :: Event -> IDELog -> IDEAction
clicked (Button _ SingleClick _ _ _ _ LeftButton x y) log = do
    logRefs'     <-  readIDE allLogRefs
    log <- getLog
    line' <- liftIO $ do
        let tv = logLaunchTextView log
        (x,y)       <-  widgetGetPointer tv
        (_,y')      <-  textViewWindowToBufferCoords tv TextWindowWidget (x,y)
        (iter,_)    <-  textViewGetLineAtY tv y'
        textIterGetLine iter
    case filter (\(es,_) -> fst (logLines es) <= (line'+1) && snd (logLines es) >= (line'+1))
            (zip logRefs' [0..(length logRefs')]) of
        [(thisRef,n)] -> do
            mbBuf <- selectSourceBuf (logRefFullFilePath thisRef)
            case mbBuf of
                Just buf -> markRefInSourceBuf n buf thisRef True
                Nothing -> return ()
            log :: IDELog <- getLog
            markErrorInLog log (logLines thisRef)
            case logRefType thisRef of
                BreakpointRef -> setCurrentBreak (Just thisRef)
                _             -> setCurrentError (Just thisRef)
        otherwise   -> return ()
clicked _ _ = return ()

populatePopupMenu :: IDELog -> IDERef -> Menu -> IO ()
populatePopupMenu log ideR menu = do
    items <- containerGetChildren menu
    item0           <-  menuItemNewWithLabel "Resolve Errors"
    item0 `onActivateLeaf` do
        reflectIDE resolveErrors ideR
    menuShellAppend menu item0
    res <- reflectIDE (do
        log <- getLog
        logRefs'    <-  readIDE allLogRefs
        activeLogLaunch <- getActiveOrDefaultLogLaunch -- TODO srp get active log launch here
        line'       <-  reifyIDE $ \ideR  ->  do
            let tv = logLaunchTextView log
            (x,y)       <-  widgetGetPointer tv
            (_,y')      <-  textViewWindowToBufferCoords tv TextWindowWidget (x,y)
            (iter,_)    <-  textViewGetLineAtY tv y'
            textIterGetLine iter
        return $ filter (\(es,_) -> fst (logLines es) <= (line'+1) && snd (logLines es) >= (line'+1))
                (zip logRefs' [0..(length logRefs')])) ideR
    case res of
        [(thisRef,n)] -> do
            case parseNotInScope (refDescription thisRef) of
                Nothing   -> do
                    return ()
                Just _  -> do
                    item1   <-  menuItemNewWithLabel "Add Import"
                    item1 `onActivateLeaf` do
                        reflectIDE (addImport thisRef [] (\_ -> return ())) ideR
                    menuShellAppend menu item1
            case parseHiddenModule (refDescription thisRef) of
                Nothing   -> do
                    return ()
                Just _  -> do
                    item2   <-  menuItemNewWithLabel "Add Package"
                    item2 `onActivateLeaf` do
                        reflectIDE (addPackage thisRef >> return ()) ideR
                    menuShellAppend menu item2
            widgetShowAll menu
            return ()
        otherwise   -> return ()
    mapM_ widgetHide $ take 2 (reverse items)

getLog :: IDEM IDELog
getLog = do
    mbPane <- getOrBuildPane (Right "*Log")
    case mbPane of
        Nothing ->  throwIDE "Can't init log"
        Just p -> return p

showLog :: IDEAction
showLog = do
    l <- getLog
    displayPane l False

{- the workhorse for logging: appends given text with given tag to given loglaunch -}
appendLog :: IDELog
          -> LogLaunch
          -> String
          -> LogTag
          -> IO Int
appendLog log logLaunch string tag = do
    let buf = logBuffer logLaunch
    iter  <- textBufferGetEndIter buf
    textBufferSelectRange buf iter iter
    textBufferInsert buf iter string
    iter2 <- textBufferGetEndIter buf
    let tagName = case tag of
                    LogTag   -> Nothing
                    ErrorTag -> Just "err"
                    FrameTag -> Just "frame"
                    InputTag -> Just "input"
                    InfoTag  -> Just "info"
    let tv = logLaunchTextView log
    case tagName of
        Nothing   -> return ()
        Just name -> do
            len   <- textBufferGetCharCount buf
            strti <- textBufferGetIterAtOffset buf (len - length string)
            textBufferApplyTagByName buf name iter2 strti

    textBufferMoveMarkByName buf "end" iter2
    mbMark <- textBufferGetMark buf "end"
    line   <- textIterGetLine iter2
    case mbMark of
        Nothing   -> return ()
        Just mark -> textViewScrollMarkOnscreen tv mark
    return line

markErrorInLog :: IDELog -> (Int,Int) -> IDEAction
markErrorInLog log (l1,l2) = do
    let tv = logLaunchTextView log
    liftIO $ idleAdd  (do
        buf    <- textViewGetBuffer tv
        iter   <- textBufferGetIterAtLineOffset buf (l1-1) 0
        iter2  <- textBufferGetIterAtLineOffset buf l2 0
        textBufferSelectRange buf iter iter2
        textBufferMoveMarkByName buf "end" iter
        mbMark <- textBufferGetMark buf "end"
        case mbMark of
            Nothing   -> return ()
            Just mark ->  do
                    textViewScrollToMark tv  mark 0.0 (Just (0.3,0.3))
                    return ()
        return False) priorityDefaultIdle
    return ()


clearLog :: IDEAction
clearLog = do
    log <- getLog
    buf <- liftIO $ textViewGetBuffer $ logLaunchTextView log
    liftIO $ textBufferSetText buf ""
--    modifyIDE_ (\ide -> ide{allLogRefs = []})
--    setCurrentError Nothing
--    setCurrentBreak Nothing TODO: Check with Hamish



-- ---------------------------------------------------------------------
-- ** Spawning external processes
--

readOut :: IDELog -> Handle -> IDEAction
readOut log hndl = do
     ideRef <- ask
     log <- getLog
     liftIO $ catch (readAndShow log ideRef)
       (\(e :: SomeException) -> do
        --appendLog log ("----------------------------------------\n") FrameTag
        hClose hndl
        return ())
    where
    readAndShow :: IDELog -> IDERef -> IO()
    readAndShow log ideRef = do
        line <- hGetLine hndl
        defaultLogLaunch <- runReaderT getDefaultLogLaunch ideRef --TODO srp use default log here ?
        appendLog log defaultLogLaunch (line ++ "\n") LogTag
        readAndShow log ideRef

readErr :: IDELog -> Handle -> IDEAction
readErr log hndl = do
    ideRef <- ask
    log <- getLog
    liftIO $ catch (readAndShow log ideRef)
       (\(e :: SomeException) -> do
        hClose hndl
        return ())
    where
    readAndShow log ideRef = do
        line <- hGetLine hndl
        defaultLogLaunch <- runReaderT getDefaultLogLaunch ideRef --TODO srp use default log here ?
        appendLog log defaultLogLaunch (line ++ "\n") LogTag
        readAndShow log ideRef

runExternal :: FilePath -> [String] -> IO (Handle, Handle, Handle, ProcessHandle)
runExternal path args = do
    putStrLn $ "Run external called with args " ++ show args
    hndls@(inp, out, err, _) <- runInteractiveProcess path args Nothing Nothing
    sysMessage Normal $ "Starting external tool: " ++ path ++ " with args " ++ (show args)
    hSetBuffering out NoBuffering
    hSetBuffering err NoBuffering
    hSetBuffering inp NoBuffering
    hSetBinaryMode out True
    hSetBinaryMode err True
    return hndls
<|MERGE_RESOLUTION|>--- conflicted
+++ resolved
@@ -48,15 +48,11 @@
 import IDE.ImportTool
        (addPackage, parseHiddenModule, addImport, parseNotInScope,
         resolveErrors)
-<<<<<<< HEAD
+#ifdef MIN_VERSION_process_leksah
 import IDE.System.Process (runInteractiveProcess, ProcessHandle, terminateProcess)
-=======
-#ifdef MIN_VERSION_process_leksah
-import IDE.System.Process (runInteractiveProcess, ProcessHandle)
 #else
-import System.Process (runInteractiveProcess, ProcessHandle)
+import System.Process (runInteractiveProcess, ProcessHandle, terminateProcess)
 #endif
->>>>>>> 2b94ecf1
 import Graphics.UI.Gtk
        (textBufferSetText, textViewScrollToMark,
         textBufferGetIterAtLineOffset, textViewScrollMarkOnscreen, textViewSetBuffer,
