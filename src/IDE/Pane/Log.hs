--- conflicted
+++ resolved
@@ -42,11 +42,8 @@
 import IDE.Core.State
 import IDE.Core.Types(LogLaunch)
 import Graphics.UI.Gtk.Gdk.Events
-<<<<<<< HEAD
 import Control.Monad.Trans (liftIO)
 import Control.Monad.Reader
-=======
->>>>>>> 2f6a6db1
 import IDE.Pane.SourceBuffer (markRefInSourceBuf,selectSourceBuf)
 import System.IO
 import Prelude hiding (catch)
@@ -54,15 +51,7 @@
 import IDE.ImportTool
        (addPackage, parseHiddenModule, addImport, parseNotInScope,
         resolveErrors)
-<<<<<<< HEAD
-#ifdef MIN_VERSION_process_leksah
-import IDE.System.Process (runInteractiveProcess, ProcessHandle, terminateProcess)
-#else
-import System.Process (runInteractiveProcess, ProcessHandle, terminateProcess)
-#endif
-=======
-import IDE.Utils.Tool (runInteractiveProcess, ProcessHandle)
->>>>>>> 2f6a6db1
+import IDE.Utils.Tool (runInteractiveProcess, ProcessHandle, terminateProcess)
 import Graphics.UI.Gtk
        (textBufferSetText, textViewScrollToMark,
         textBufferGetIterAtLineOffset, textViewScrollMarkOnscreen, textViewSetBuffer,
@@ -85,26 +74,18 @@
         textTagBackground, textTagTableAdd, textTagForeground, textTagNew,
         textBufferGetTagTable, textBufferCreateMark, textBufferGetEndIter,
         textViewGetBuffer, textViewNew, Window, Notebook, castToWidget,
-<<<<<<< HEAD
         ScrolledWindow, TextView, Container, ComboBox, HBox, VBox, Menu, AttrOp(..), set,
         TextWindowType(..), ShadowType(..), PolicyType(..), hBoxNew, buttonNewWithLabel,
-        boxPackStartDefaults, vBoxNew, comboBoxNewText, boxPackEndDefaults,
+        vBoxNew, comboBoxNewText, menuItemActivate,
         comboBoxAppendText, comboBoxSetActive, comboBoxGetActiveText,
         priorityDefaultIdle, idleAdd,Frame, frameNew,buttonActivated,
-        boxPackStart, Packing(..), comboBoxGetActive, comboBoxRemoveText,
+        boxPackStart, boxPackEnd, Packing(..), comboBoxGetActive, comboBoxRemoveText,
         comboBoxGetModelText, listStoreToList) --TODO remove import for logging only
 import qualified Data.Map as Map
 import Data.Maybe
 import Distribution.Package
 import Data.List.Utils
 import Data.Char
-=======
-        ScrolledWindow, TextView, Menu, AttrOp(..), set,
-        TextWindowType(..), ShadowType(..), PolicyType(..),
-        priorityDefaultIdle, idleAdd, menuItemActivate)
-import Control.Monad.IO.Class (MonadIO(..))
-
->>>>>>> 2f6a6db1
 
 -------------------------------------------------------------------------------
 --
@@ -335,7 +316,7 @@
         removeBtn <- buttonNewWithLabel "Remove launch"
         boxPackStart hBox removeBtn PackNatural 0
         comboBox <- comboBoxNewText
-        boxPackEndDefaults hBox comboBox
+        boxPackEnd hBox comboBox PackGrow 0
 
         -- bot, launch textview in a scrolled window
         tv           <- textViewNew
@@ -353,7 +334,7 @@
         scrolledWindowSetPolicy sw PolicyAutomatic PolicyAutomatic
         scrolledWindowSetShadowType sw ShadowIn
 
-        boxPackEndDefaults mainContainer sw
+        boxPackEnd mainContainer sw PackGrow 0
 
         -- add default launch
         textViewSetBuffer tv (logBuffer newLogLaunch)
