--- conflicted
+++ resolved
@@ -33,13 +33,9 @@
 import Data.List (elemIndex)
 import IDE.LogRef (showSourceSpan)
 import Control.Monad.IO.Class (MonadIO(..))
-<<<<<<< HEAD
 import IDE.Utils.GUIUtils (treeViewContextMenu, __)
-=======
-import IDE.Utils.GUIUtils (treeViewContextMenu)
 import Data.Maybe (isJust)
 import Control.Monad (when)
->>>>>>> ec960cf0
 
 -- | A breakpoints pane description
 --
@@ -176,27 +172,7 @@
         reflectIDE resolveErrors ideR
     menuShellAppend theMenu item0
     case mbSel of
-<<<<<<< HEAD
-        Just sel -> do
-            case parseNotInScope (refDescription sel) of
-                Nothing   -> do
-                    return ()
-                Just _  -> do
-                    item1   <-  menuItemNewWithLabel (__ "Add Import")
-                    item1 `on` menuItemActivate $ do
-                        reflectIDE (addImport sel [] (\ _ -> return ())) ideR
-                    menuShellAppend theMenu item1
-            case parseHiddenModule (refDescription sel) of
-                Nothing   -> do
-                    return ()
-                Just _  -> do
-                    item1   <-  menuItemNewWithLabel (__ "Add Package")
-                    item1 `on` menuItemActivate $ do
-                        reflectIDE (addPackage sel >> return ()) ideR
-                    menuShellAppend theMenu item1
-=======
         Just sel -> addResolveMenuItems ideR theMenu sel
->>>>>>> ec960cf0
         Nothing -> return ()
 
 errorsSelect :: IDERef
