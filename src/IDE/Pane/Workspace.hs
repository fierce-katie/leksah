{-# LANGUAGE FlexibleInstances, ScopedTypeVariables, TypeSynonymInstances,
             MultiParamTypeClasses, DeriveDataTypeable #-}
-----------------------------------------------------------------------------
--
-- Module      :  IDE.Pane.Workspace
-- Copyright   :  2007-2011 Juergen Nicklisch-Franken, Hamish Mackenzie
-- License     :  GPL
--
-- Maintainer  :  maintainer@leksah.org
-- Stability   :  provisional
-- Portability :
--
-- |
--
-----------------------------------------------------------------------------

module IDE.Pane.Workspace (
    WorkspaceState
,   IDEWorkspace
,   updateWorkspace
,   getWorkspace
,   showWorkspace
) where

import Graphics.UI.Gtk hiding (get)
import Graphics.UI.Gtk.Gdk.Events
import Data.Maybe
import Data.Typeable
import IDE.Core.State
import IDE.Workspaces
import qualified Data.Map as Map (empty)
import Data.List (sortBy)
import IDE.Pane.Files (refreshFiles)
<<<<<<< HEAD
=======
import Control.Monad (when)
import Control.Monad.IO.Class (MonadIO(..))
>>>>>>> 2f6a6db1

-- | Workspace pane state
--

data IDEWorkspace   =   IDEWorkspace {
    scrolledView        ::   ScrolledWindow
,   treeViewC           ::   TreeView
,   workspaceStore      ::   ListStore (Bool,IDEPackage)
,   topBox              ::   VBox
} deriving Typeable

instance Pane IDEWorkspace IDEM
    where
    primPaneName _  =   "Workspace"
    getAddedIndex _ =   0
    getTopWidget    =   castToWidget . topBox
    paneId b        =   "*Workspace"

-- | Nothing to remember here, everything comes from the IDE state
data WorkspaceState           =   WorkspaceState
    deriving(Eq,Ord,Read,Show,Typeable)

instance RecoverablePane IDEWorkspace WorkspaceState IDEM where
    saveState p     =   do
        return (Just WorkspaceState)
    recoverState pp WorkspaceState =   do
        nb      <-  getNotebook pp
        buildPane pp nb builder
    buildPane pp nb builder  =   do
        res <- buildThisPane pp nb builder
        when (isJust res) $ updateWorkspace True False
        return res
    builder pp nb windows = reifyIDE $ \ideR -> do
        listStore   <-  listStoreNew []
        treeView    <-  treeViewNew
        treeViewSetModel treeView listStore

        renderer0    <- cellRendererPixbufNew
        col0        <- treeViewColumnNew
        treeViewColumnSetTitle col0 "Active"
        treeViewColumnSetSizing col0 TreeViewColumnAutosize
        treeViewColumnSetResizable col0 True
        treeViewColumnSetReorderable col0 True
        treeViewAppendColumn treeView col0
        cellLayoutPackStart col0 renderer0 True
        cellLayoutSetAttributes col0 renderer0 listStore
            $ \row -> [cellPixbufStockId  :=
                        if (\(b,_)-> b) row
                            then stockYes
                            else ""]

        renderer1   <- cellRendererTextNew
        col1        <- treeViewColumnNew
        treeViewColumnSetTitle col1 "Package"
        treeViewColumnSetSizing col1 TreeViewColumnAutosize
        treeViewColumnSetResizable col1 True
        treeViewColumnSetReorderable col1 True
        treeViewAppendColumn treeView col1
        cellLayoutPackStart col1 renderer1 True
        cellLayoutSetAttributes col1 renderer1 listStore
            $ \row -> [ cellText := (\(_,pack)-> (packageIdentifierToString . ipdPackageId) pack) row ]

        renderer2   <- cellRendererTextNew
        col2        <- treeViewColumnNew
        treeViewColumnSetTitle col2 "File path"
        treeViewColumnSetSizing col2 TreeViewColumnAutosize
        treeViewColumnSetResizable col2 True
        treeViewColumnSetReorderable col2 True
        treeViewAppendColumn treeView col2
        cellLayoutPackStart col2 renderer2 True
        cellLayoutSetAttributes col2 renderer2 listStore
            $ \row -> [ cellText := (\(_,pack)-> ipdCabalFile pack) row ]

        treeViewSetHeadersVisible treeView True
        sel <- treeViewGetSelection treeView
        treeSelectionSetMode sel SelectionSingle

        sw <- scrolledWindowNew Nothing Nothing
        containerAdd sw treeView
        scrolledWindowSetPolicy sw PolicyAutomatic PolicyAutomatic
        box             <-  vBoxNew False 2
        boxPackEnd box sw PackGrow 0
        let workspacePane = IDEWorkspace sw treeView listStore box
        widgetShowAll box
        cid1 <- treeView `afterFocusIn`
            (\_ -> do reflectIDE (makeActive workspacePane) ideR ; return True)
        treeView `onButtonPress` (treeViewPopup ideR  workspacePane)
        return (Just workspacePane,[ConnectC cid1])

getWorkspace :: Maybe PanePath -> IDEM IDEWorkspace
getWorkspace Nothing = forceGetPane (Right "*Workspace")
getWorkspace (Just pp)  = forceGetPane (Left pp)

showWorkspace :: IDEAction
showWorkspace = do
    l <- getWorkspace Nothing
    displayPane l False

getSelectionTree ::  TreeView
    -> ListStore (Bool, IDEPackage)
    -> IO (Maybe (Bool, IDEPackage))
getSelectionTree treeView listStore = do
    treeSelection   <-  treeViewGetSelection treeView
    rows           <-  treeSelectionGetSelectedRows treeSelection
    case rows of
        [[n]]   ->  do
            val     <-  listStoreGetValue listStore n
            return (Just val)
        _       ->  return Nothing

treeViewPopup :: IDERef
    -> IDEWorkspace
    -> Event
    -> IO (Bool)
treeViewPopup ideR  workspacePane (Button _ click _ _ _ _ button _ _) = do
    if button == RightButton
        then do
            theMenu         <-  menuNew
            item1           <-  menuItemNewWithLabel "Activate Package"
            item2           <-  menuItemNewWithLabel "Add Package"
            item3           <-  menuItemNewWithLabel "Remove Package"
            item1 `on` menuItemActivate $ do
                sel         <-  getSelectionTree (treeViewC workspacePane)
                                                (workspaceStore workspacePane)
                case sel of
                    Just (_,ideP)      -> reflectIDE (workspaceTry $ workspaceActivatePackage ideP) ideR

                    otherwise         -> return ()
            item2 `on` menuItemActivate $ reflectIDE (workspaceTry $ workspaceAddPackage) ideR
            item3 `on` menuItemActivate $ do
                sel            <-  getSelectionTree (treeViewC workspacePane)
                                                    (workspaceStore workspacePane)
                case sel of
                    Just (_,ideP)      -> reflectIDE (workspaceTry $ workspaceRemovePackage ideP) ideR
                    otherwise          -> return ()
            menuShellAppend theMenu item1
            menuShellAppend theMenu item2
            menuShellAppend theMenu item3
            menuPopup theMenu Nothing
            widgetShowAll theMenu
            return True
        else if button == LeftButton && click == DoubleClick
                then do sel         <-  getSelectionTree (treeViewC workspacePane)
                                            (workspaceStore workspacePane)
                        case sel of
                            Just (_,ideP)   ->  reflectIDE (workspaceTry $ workspaceActivatePackage ideP) ideR
                                                    >> return True
                            otherwise       ->  return False
                else return False
treeViewPopup _ _ _ = throwIDE "treeViewPopup wrong event type"

updateWorkspace :: Bool -> Bool -> IDEAction
updateWorkspace showPane updateFileCache = do
    mbWs <- readIDE workspace
    case mbWs of
        Nothing -> do
            when updateFileCache $ modifyIDE_ (\ide -> ide{bufferProjCache = Map.empty})
            mbMod <- getPane
            case mbMod of
                Nothing -> return ()
                Just (p :: IDEWorkspace)  -> do
                    liftIO $ listStoreClear (workspaceStore p)
                    when showPane $ displayPane p False
        Just ws -> do
            when updateFileCache $ modifyIDE_ (\ide -> ide{bufferProjCache = Map.empty})
            mbMod <- getPane
            case mbMod of
                Nothing -> return ()
                Just (p :: IDEWorkspace)  -> do
                    liftIO $ listStoreClear (workspaceStore p)
                    let objs = map (\ ideP -> (Just (ipdCabalFile ideP) == wsActivePackFile ws, ideP))
                                        (wsPackages ws)
                    let sorted = sortBy (\ (_,f) (_,s) -> compare (ipdPackageId f) (ipdPackageId s)) objs
                    liftIO $ mapM_ (listStoreAppend (workspaceStore p)) sorted
                    when showPane $ displayPane p False
    refreshFiles
<|MERGE_RESOLUTION|>--- conflicted
+++ resolved
@@ -31,11 +31,8 @@
 import qualified Data.Map as Map (empty)
 import Data.List (sortBy)
 import IDE.Pane.Files (refreshFiles)
-<<<<<<< HEAD
-=======
 import Control.Monad (when)
 import Control.Monad.IO.Class (MonadIO(..))
->>>>>>> 2f6a6db1
 
 -- | Workspace pane state
 --
