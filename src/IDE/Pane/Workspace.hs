{-# LANGUAGE FlexibleInstances, ScopedTypeVariables, TypeSynonymInstances,
             MultiParamTypeClasses, DeriveDataTypeable #-}
-----------------------------------------------------------------------------
--
-- Module      :  IDE.Pane.Workspace
-- Copyright   :  2007-2011 Juergen Nicklisch-Franken, Hamish Mackenzie
-- License     :  GPL
--
-- Maintainer  :  maintainer@leksah.org
-- Stability   :  provisional
-- Portability :
--
-- |
--
-----------------------------------------------------------------------------

module IDE.Pane.Workspace (
    WorkspaceState
,   IDEWorkspace
,   updateWorkspace
,   getWorkspace
,   showWorkspace
) where

import Graphics.UI.Gtk hiding (get)
import Graphics.UI.Gtk.Gdk.EventM
import Data.Maybe
import Data.Typeable
import IDE.Core.State
import IDE.Workspaces
import qualified Data.Map as Map (empty)
import Data.List (sortBy)
import IDE.Pane.Files (refreshFiles)
import IDE.Pane.HLint (refreshHLint)
import Control.Monad (when)
import Control.Monad.IO.Class (MonadIO(..))
import IDE.Utils.GUIUtils (treeViewContextMenu, __)
import System.Glib.Properties (newAttrFromMaybeStringProperty)
import Data.Tree (Tree(..))

-- | Workspace pane state
--

data IDEWorkspace   =   IDEWorkspace {
    scrolledView        ::   ScrolledWindow
,   treeViewC           ::   TreeView
,   workspaceStore      ::   TreeStore (Bool,IDEPackage,Maybe String)
,   topBox              ::   VBox
} deriving Typeable

instance Pane IDEWorkspace IDEM
    where
    primPaneName _  =   (__ "Workspace")
    getAddedIndex _ =   0
    getTopWidget    =   castToWidget . topBox
    paneId b        =   "*Workspace"

-- | Nothing to remember here, everything comes from the IDE state
data WorkspaceState           =   WorkspaceState
    deriving(Eq,Ord,Read,Show,Typeable)

instance RecoverablePane IDEWorkspace WorkspaceState IDEM where
    saveState p     =   do
        return (Just WorkspaceState)
    recoverState pp WorkspaceState =   do
        nb      <-  getNotebook pp
        buildPane pp nb builder
    buildPane pp nb builder  =   do
        res <- buildThisPane pp nb builder
        when (isJust res) $ updateWorkspace True False
        return res
    builder pp nb windows = reifyIDE $ \ideR -> do
        treeStore   <-  treeStoreNew []
        treeView    <-  treeViewNew
        treeViewSetModel treeView treeStore

        renderer0    <- cellRendererPixbufNew
        col0        <- treeViewColumnNew
        treeViewColumnSetTitle col0 (__ "Active")
        treeViewColumnSetSizing col0 TreeViewColumnAutosize
        treeViewColumnSetResizable col0 True
        treeViewColumnSetReorderable col0 True
        treeViewAppendColumn treeView col0
        cellLayoutPackStart col0 renderer0 True
        cellLayoutSetAttributes col0 renderer0 treeStore
            $ \row -> [newAttrFromMaybeStringProperty "stock-id" :=
                        if (\(b,_,_)-> b) row
                            then Just stockYes
                            else Nothing]

        renderer1   <- cellRendererTextNew
        col1        <- treeViewColumnNew
        treeViewColumnSetTitle col1 (__ "Package")
        treeViewColumnSetSizing col1 TreeViewColumnAutosize
        treeViewColumnSetResizable col1 True
        treeViewColumnSetReorderable col1 True
        treeViewAppendColumn treeView col1
        cellLayoutPackStart col1 renderer1 True
        cellLayoutSetAttributes col1 renderer1 treeStore
            $ \row -> [ cellText := name row ]

        renderer2   <- cellRendererTextNew
        col2        <- treeViewColumnNew
        treeViewColumnSetTitle col2 (__ "File path")
        treeViewColumnSetSizing col2 TreeViewColumnAutosize
        treeViewColumnSetResizable col2 True
        treeViewColumnSetReorderable col2 True
        treeViewAppendColumn treeView col2
        cellLayoutPackStart col2 renderer2 True
        cellLayoutSetAttributes col2 renderer2 treeStore
            $ \row -> [ cellText := file row ]

        treeViewSetHeadersVisible treeView True
        sel <- treeViewGetSelection treeView
        treeSelectionSetMode sel SelectionSingle

        sw <- scrolledWindowNew Nothing Nothing
        containerAdd sw treeView
        scrolledWindowSetPolicy sw PolicyAutomatic PolicyAutomatic
        box             <-  vBoxNew False 2
        boxPackEnd box sw PackGrow 0
        let workspacePane = IDEWorkspace sw treeView treeStore box
        widgetShowAll box
        cid1 <- treeView `after` focusInEvent $ do
            liftIO $ reflectIDE (makeActive workspacePane) ideR
            return True
        (cid2, cid3) <- treeViewContextMenu treeView $ workspaceContextMenu ideR workspacePane
        cid4 <- treeView `on` rowActivated $ workspaceSelect ideR workspacePane
        return (Just workspacePane, map ConnectC [cid1, cid2, cid3, cid4])
      where
        name (_, _, Just exe) = exe
        name (_, pack, _) = packageIdentifierToString $ ipdPackageId pack
        file (_, _, Just _) = ""
        file (_, pack, _) = ipdCabalFile pack
getWorkspace :: Maybe PanePath -> IDEM IDEWorkspace
getWorkspace Nothing = forceGetPane (Right "*Workspace")
getWorkspace (Just pp)  = forceGetPane (Left pp)

showWorkspace :: IDEAction
showWorkspace = do
    l <- getWorkspace Nothing
    displayPane l False

getSelectionTree ::  TreeView
    -> TreeStore (Bool, IDEPackage, Maybe String)
    -> IO (Maybe (Bool, IDEPackage, Maybe String))
getSelectionTree treeView treeStore = do
    treeSelection <- treeViewGetSelection treeView
    rows          <- treeSelectionGetSelectedRows treeSelection
    case rows of
        [path]  ->  do
            val     <-  treeStoreGetValue treeStore path
            return (Just val)
        _       ->  return Nothing

workspaceContextMenu :: IDERef
                     -> IDEWorkspace
                     -> Menu
                     -> IO ()
workspaceContextMenu ideR workspacePane theMenu = do
    item1 <- menuItemNewWithLabel (__ "Activate Package")
    item2 <- menuItemNewWithLabel (__ "Add Package")
    item3 <- menuItemNewWithLabel (__ "Remove Package")
    item1 `on` menuItemActivate $ do
        sel <- getSelectionTree (treeViewC workspacePane)
                                (workspaceStore workspacePane)
        case sel of
            Just (_,ideP,mbExe) -> reflectIDE (workspaceTry $ workspaceActivatePackage ideP mbExe) ideR

            otherwise     -> return ()
    item2 `on` menuItemActivate $ reflectIDE (workspaceTry $ workspaceAddPackage) ideR
    item3 `on` menuItemActivate $ do
        sel <- getSelectionTree (treeViewC workspacePane)
                                (workspaceStore workspacePane)
        case sel of
            Just (_,ideP,_) -> reflectIDE (workspaceTry $ workspaceRemovePackage ideP) ideR
            otherwise     -> return ()
    menuShellAppend theMenu item1
    menuShellAppend theMenu item2
    menuShellAppend theMenu item3

workspaceSelect :: IDERef
                -> IDEWorkspace
                -> TreePath
                -> TreeViewColumn
                -> IO ()
<<<<<<< HEAD
workspaceSelect ideR workspacePane [n] _ = do
    (_,ideP) <- listStoreGetValue (workspaceStore workspacePane) n
    reflectIDE (workspaceTry $ workspaceActivatePackage ideP) ideR
workspaceSelect _ _ _ _ = liftIO $ sysMessage Normal (__ "Workspace >> workspaceSelect: invalid path")
=======
workspaceSelect ideR workspacePane path _ = do
    (_,ideP,mbExe) <- treeStoreGetValue (workspaceStore workspacePane) path
    reflectIDE (workspaceTry $ workspaceActivatePackage ideP mbExe) ideR
>>>>>>> 21cc3b41

updateWorkspace :: Bool -> Bool -> IDEAction
updateWorkspace showPane updateFileCache = do
    mbWs <- readIDE workspace
    case mbWs of
        Nothing -> do
            when updateFileCache $ modifyIDE_ (\ide -> ide{bufferProjCache = Map.empty})
            mbMod <- getPane
            case mbMod of
                Nothing -> return ()
                Just (p :: IDEWorkspace)  -> do
                    liftIO $ treeStoreClear (workspaceStore p)
                    when showPane $ displayPane p False
        Just ws -> do
            when updateFileCache $ modifyIDE_ (\ide -> ide{bufferProjCache = Map.empty})
            mbMod <- getPane
            case mbMod of
                Nothing -> return ()
                Just (p :: IDEWorkspace)  -> do
                    liftIO $ treeStoreClear (workspaceStore p)
                    let sorted = sortBy (\ f s -> compare (ipdPackageId f) (ipdPackageId s)) $ wsPackages ws
                        forest = map (\ ideP ->
                            Node (Just (ipdCabalFile ideP) == wsActivePackFile ws, ideP, Nothing)
                                        (map (\ test -> Node (
                                            Just (ipdCabalFile ideP) == wsActivePackFile ws &&
                                            Just test == wsActiveExe ws, ideP, Just test) []) $
                                                ipdExes ideP ++ ipdTests ideP))
                                        sorted
                    liftIO $ treeStoreInsertForest (workspaceStore p) [] 0 forest
                    when showPane $ displayPane p False
    refreshFiles
    workspaceTry refreshHLint
<|MERGE_RESOLUTION|>--- conflicted
+++ resolved
@@ -184,16 +184,9 @@
                 -> TreePath
                 -> TreeViewColumn
                 -> IO ()
-<<<<<<< HEAD
-workspaceSelect ideR workspacePane [n] _ = do
-    (_,ideP) <- listStoreGetValue (workspaceStore workspacePane) n
-    reflectIDE (workspaceTry $ workspaceActivatePackage ideP) ideR
-workspaceSelect _ _ _ _ = liftIO $ sysMessage Normal (__ "Workspace >> workspaceSelect: invalid path")
-=======
 workspaceSelect ideR workspacePane path _ = do
     (_,ideP,mbExe) <- treeStoreGetValue (workspaceStore workspacePane) path
     reflectIDE (workspaceTry $ workspaceActivatePackage ideP mbExe) ideR
->>>>>>> 21cc3b41
 
 updateWorkspace :: Bool -> Bool -> IDEAction
 updateWorkspace showPane updateFileCache = do
