{-# LANGUAGE FlexibleInstances, RecordWildCards, TypeSynonymInstances,
             MultiParamTypeClasses, DeriveDataTypeable #-}
-----------------------------------------------------------------------------
--
-- Module      :  IDE.Pane.Variables
-- Copyright   :  2007-2011 Juergen Nicklisch-Franken, Hamish Mackenzie
-- License     :  GPL
--
-- Maintainer  :  maintainer@leksah.org
-- Stability   :  provisional
-- Portability :
--
-- |
--
-----------------------------------------------------------------------------

module IDE.Pane.Variables (
    IDEVariables
,   VariablesState
,   fillVariablesList
,   fillVariablesListQuiet
) where

import Graphics.UI.Gtk
import Data.Typeable (Typeable(..))
import IDE.Core.State
import IDE.Package (tryDebug, tryDebugQuiet)
import IDE.Debug (debugCommand')
import IDE.Utils.Tool (ToolOutput(..))
import Text.ParserCombinators.Parsec
    (anyChar,
     lookAhead,
     eof,
     (<|>),
     try,
     (<?>),
     char,
     noneOf,
     many,
     CharParser(..),
     parse)
import qualified Text.ParserCombinators.Parsec.Token as  P
    (whiteSpace, symbol, makeTokenParser)
import Text.ParserCombinators.Parsec.Language (emptyDef)
import Graphics.UI.Gtk.Gdk.Events (Event(..))
import Graphics.UI.Gtk.General.Enums
    (Click(..), MouseButton(..))
<<<<<<< HEAD
import IDE.Workspaces (packageTry_)
import qualified Data.Enumerator.List as EL (consume)
=======
import IDE.Workspaces (packageTry, packageTryQuiet)
import qualified Data.Enumerator.List as EL (consume)
import Control.Monad.Trans.Class (MonadTrans(..))
import Control.Monad.IO.Class (MonadIO(..))
>>>>>>> 2f6a6db1

-- | A variables pane description
--
data IDEVariables    =   IDEVariables {
    scrolledView    ::   ScrolledWindow
,   treeView        ::   TreeView
,   variables       ::   TreeStore VarDescription
} deriving Typeable

data VarDescription = VarDescription {
    varName         ::  String
,   varType         ::  String
,   varValue        ::  String}

data VariablesState  =   VariablesState {
}   deriving(Eq,Ord,Read,Show,Typeable)

instance Pane IDEVariables IDEM
    where
    primPaneName _  =   "Variables"
    getAddedIndex _ =   0
    getTopWidget    =   castToWidget . scrolledView
    paneId b        =   "*Variables"

instance RecoverablePane IDEVariables VariablesState IDEM where
    saveState p     =   do
        return (Just VariablesState)
    recoverState pp VariablesState =   do
        nb      <-  getNotebook pp
        buildPane pp nb builder
    builder = builder'


builder' :: PanePath ->
    Notebook ->
    Window ->
    IDEM (Maybe IDEVariables, Connections)
builder' pp nb windows = reifyIDE $  \ideR -> do
    variables   <-  treeStoreNew []
    treeView    <-  treeViewNew
    treeViewSetModel treeView variables

    renderer1    <- cellRendererTextNew
    col1         <- treeViewColumnNew
    treeViewColumnSetTitle col1 "Name"
    treeViewColumnSetSizing col1 TreeViewColumnAutosize
    treeViewColumnSetResizable col1 True
    treeViewColumnSetReorderable col1 True
    treeViewAppendColumn treeView col1
    cellLayoutPackStart col1 renderer1 False
    cellLayoutSetAttributes col1 renderer1 variables
        $ \row -> [ cellText := varName row]

    renderer2    <- cellRendererTextNew
    col2         <- treeViewColumnNew
    treeViewColumnSetTitle col2 "Type"
    treeViewColumnSetSizing col2 TreeViewColumnAutosize
    treeViewColumnSetResizable col2 True
    treeViewColumnSetReorderable col2 True
    treeViewAppendColumn treeView col2
    cellLayoutPackStart col2 renderer2 False
    cellLayoutSetAttributes col2 renderer2 variables
        $ \row -> [ cellText := varType row]

    renderer3    <- cellRendererTextNew
    col3         <- treeViewColumnNew
    treeViewColumnSetTitle col3 "Value"
    treeViewColumnSetSizing col3 TreeViewColumnAutosize
    treeViewColumnSetResizable col3 True
    treeViewColumnSetReorderable col3 True
    treeViewAppendColumn treeView col3
    cellLayoutPackStart col3 renderer3 False
    cellLayoutSetAttributes col3 renderer3 variables
        $ \row -> [ cellText := varValue row]

    treeViewSetHeadersVisible treeView True
    sel <- treeViewGetSelection treeView
    treeSelectionSetMode sel SelectionSingle

    scrolledView <- scrolledWindowNew Nothing Nothing
    containerAdd scrolledView treeView
    scrolledWindowSetPolicy scrolledView PolicyAutomatic PolicyAutomatic

    let pane = IDEVariables scrolledView treeView variables
    treeView `onButtonPress` (variablesViewPopup ideR variables treeView)
    cid1 <- treeView `afterFocusIn`
        (\_ -> do reflectIDE (makeActive pane) ideR ; return True)
    return (Just pane,[ConnectC cid1])


fillVariablesListQuiet :: IDEAction
fillVariablesListQuiet = packageTryQuiet $ do
    mbVariables <- lift getPane
    case mbVariables of
        Nothing -> return ()
        Just var -> tryDebugQuiet $ debugCommand' ":show bindings" $ do
            to <- EL.consume
            liftIO $ postGUIAsync $ do
                case parse variablesParser "" (selectString to) of
                    Left e -> sysMessage Normal (show e)
                    Right triples -> do
                        treeStoreClear (variables var)
                        mapM_ (insertBreak (variables var))
                            (zip triples [0..length triples])
  where
    insertBreak treeStore (v,index)  = treeStoreInsert treeStore [] index v

fillVariablesList :: IDEAction
fillVariablesList = packageTry $ do
    mbVariables <- lift getPane
    case mbVariables of
        Nothing -> return ()
<<<<<<< HEAD
        Just var -> tryDebug_ $ debugCommand' ":show bindings" $ do
=======
        Just var -> tryDebug $ debugCommand' ":show bindings" $ do
>>>>>>> 2f6a6db1
            to <- EL.consume
            liftIO $ postGUIAsync $ do
                case parse variablesParser "" (selectString to) of
                    Left e -> sysMessage Normal (show e)
                    Right triples -> do
                        treeStoreClear (variables var)
                        mapM_ (insertBreak (variables var))
                            (zip triples [0..length triples])
  where
    insertBreak treeStore (v,index)  = treeStoreInsert treeStore [] index v

selectString :: [ToolOutput] -> String
selectString (ToolOutput str:r)  = '\n' : str ++ selectString r
selectString (_:r)               = selectString r
selectString []                  = ""

getSelectedVariable ::  TreeView
    -> TreeStore VarDescription
    -> IO (Maybe (VarDescription,TreePath))
getSelectedVariable treeView treeStore = do
    treeSelection   <-  treeViewGetSelection treeView
    paths           <-  treeSelectionGetSelectedRows treeSelection
    case paths of
        a:r ->  do
            val     <-  treeStoreGetValue treeStore a
            return (Just (val,a))
        _  ->  return Nothing

variablesParser :: CharParser () [VarDescription]
variablesParser = do
    whiteSpace
    r <- many variableParser
    eof
    return r

variableParser :: CharParser () VarDescription
variableParser = do
    whiteSpace
    varName <- many (noneOf ":")
    symbol "::"
    typeStr  <- many (noneOf "=")
    char '='
    value <- many (do
        noneOf "\n"
        <|> try (do
                r <- char '\n'
                lookAhead (char ' ')
                return r))

    return (VarDescription varName typeStr value)
    <?> "variableParser"

valueParser :: CharParser () String
valueParser = do
    whiteSpace
    many (noneOf "=")
    char '='
    value <- many anyChar
    return (value)
    <?> "valueParser"

typeParser :: CharParser () String
typeParser = do
    whiteSpace
    many (noneOf ":")
    symbol "::"
    typeStr  <- many anyChar
    return typeStr
    <?> "typeParser"


lexer = P.makeTokenParser emptyDef
symbol = P.symbol lexer
whiteSpace = P.whiteSpace lexer


variablesViewPopup :: IDERef
    -> TreeStore VarDescription
    -> TreeView
    -> Event
    -> IO (Bool)
variablesViewPopup ideR  store treeView (Button _ click _ _ _ _ button _ _)
    = do
    if button == RightButton
        then do
            theMenu         <-  menuNew
            item1           <-  menuItemNewWithLabel "Force"
            item1 `on` menuItemActivate $ do
                mbSel  <-  getSelectedVariable treeView store
                case mbSel of
                    Just (varDescr,path) -> reflectIDE (forceVariable varDescr path store) ideR
                    otherwise     -> return ()
            sep1 <- separatorMenuItemNew
            item2           <-  menuItemNewWithLabel "Print"
            item2 `on` menuItemActivate $ do
                mbSel  <-  getSelectedVariable treeView store
                case mbSel of
                    Just (varDescr,path) -> reflectIDE (printVariable varDescr path store) ideR
                    otherwise     -> return ()
            item3           <-  menuItemNewWithLabel "Update"
            item3 `on` menuItemActivate $ postGUIAsync (reflectIDE fillVariablesList ideR)
            mapM_ (menuShellAppend theMenu) [castToMenuItem item1,
                castToMenuItem item2, castToMenuItem sep1, castToMenuItem item3]
            menuPopup theMenu Nothing
            widgetShowAll theMenu
            return True
        else if button == LeftButton && click == DoubleClick
                then do mbSel         <-  getSelectedVariable treeView store
                        case mbSel of
                            Just (varDescr,path) -> reflectIDE (forceVariable varDescr path store) ideR
                            otherwise     -> return ()
                        return True
                else return False
variablesViewPopup _ _ _ _ = throwIDE "variablesViewPopup wrong event type"

forceVariable :: VarDescription -> TreePath -> TreeStore VarDescription -> IDEAction
<<<<<<< HEAD
forceVariable varDescr path treeStore = packageTry_ $ tryDebug_ $ do
=======
forceVariable varDescr path treeStore = packageTry $ tryDebug $ do
>>>>>>> 2f6a6db1
    debugCommand' (":force " ++ (varName varDescr)) $ do
        to <- EL.consume
        liftIO $ postGUIAsync $ do
            case parse valueParser "" (selectString to) of
                Left e -> sysMessage Normal (show e)
                Right value -> do
                    var <- treeStoreGetValue treeStore path
                    treeStoreSetValue treeStore path var{varValue = value}
    debugCommand' (":type " ++ (varName varDescr)) $ do
        to <- EL.consume
        liftIO $ postGUIAsync $ do
            case parse typeParser "" (selectString to) of
                Left e -> sysMessage Normal (show e)
                Right typ -> do
                    var <- treeStoreGetValue treeStore path
                    treeStoreSetValue treeStore path var{varType = typ}

printVariable :: VarDescription -> TreePath -> TreeStore VarDescription -> IDEAction
<<<<<<< HEAD
printVariable varDescr path treeStore = packageTry_ $ tryDebug_ $ do
=======
printVariable varDescr path treeStore = packageTry $ tryDebug $ do
>>>>>>> 2f6a6db1
    debugCommand' (":print " ++ (varName varDescr)) $ do
        to <- EL.consume
        liftIO $ postGUIAsync $ do
            case parse valueParser "" (selectString to) of
                Left e -> sysMessage Normal (show e)
                Right value -> do
                    var <- treeStoreGetValue treeStore path
                    treeStoreSetValue treeStore path var{varValue = value}
    debugCommand' (":type " ++ (varName varDescr)) $ do
        to <- EL.consume
        liftIO $ postGUIAsync $ do
            case parse typeParser "" (selectString to) of
                Left e -> sysMessage Normal (show e)
                Right typ -> do
                    var <- treeStoreGetValue treeStore path
                    treeStoreSetValue treeStore path var{varType = typ}
<|MERGE_RESOLUTION|>--- conflicted
+++ resolved
@@ -45,15 +45,10 @@
 import Graphics.UI.Gtk.Gdk.Events (Event(..))
 import Graphics.UI.Gtk.General.Enums
     (Click(..), MouseButton(..))
-<<<<<<< HEAD
-import IDE.Workspaces (packageTry_)
-import qualified Data.Enumerator.List as EL (consume)
-=======
 import IDE.Workspaces (packageTry, packageTryQuiet)
 import qualified Data.Enumerator.List as EL (consume)
 import Control.Monad.Trans.Class (MonadTrans(..))
 import Control.Monad.IO.Class (MonadIO(..))
->>>>>>> 2f6a6db1
 
 -- | A variables pane description
 --
@@ -166,11 +161,7 @@
     mbVariables <- lift getPane
     case mbVariables of
         Nothing -> return ()
-<<<<<<< HEAD
-        Just var -> tryDebug_ $ debugCommand' ":show bindings" $ do
-=======
         Just var -> tryDebug $ debugCommand' ":show bindings" $ do
->>>>>>> 2f6a6db1
             to <- EL.consume
             liftIO $ postGUIAsync $ do
                 case parse variablesParser "" (selectString to) of
@@ -287,11 +278,7 @@
 variablesViewPopup _ _ _ _ = throwIDE "variablesViewPopup wrong event type"
 
 forceVariable :: VarDescription -> TreePath -> TreeStore VarDescription -> IDEAction
-<<<<<<< HEAD
-forceVariable varDescr path treeStore = packageTry_ $ tryDebug_ $ do
-=======
 forceVariable varDescr path treeStore = packageTry $ tryDebug $ do
->>>>>>> 2f6a6db1
     debugCommand' (":force " ++ (varName varDescr)) $ do
         to <- EL.consume
         liftIO $ postGUIAsync $ do
@@ -310,11 +297,7 @@
                     treeStoreSetValue treeStore path var{varType = typ}
 
 printVariable :: VarDescription -> TreePath -> TreeStore VarDescription -> IDEAction
-<<<<<<< HEAD
-printVariable varDescr path treeStore = packageTry_ $ tryDebug_ $ do
-=======
 printVariable varDescr path treeStore = packageTry $ tryDebug $ do
->>>>>>> 2f6a6db1
     debugCommand' (":print " ++ (varName varDescr)) $ do
         to <- EL.consume
         liftIO $ postGUIAsync $ do
