--- conflicted
+++ resolved
@@ -1,8 +1,4 @@
-<<<<<<< HEAD
-{-# LANGUAGE FlexibleInstances, DeriveDataTypeable, MultiParamTypeClasses,
-=======
 {-# LANGUAGE CPP, FlexibleInstances, DeriveDataTypeable, MultiParamTypeClasses,
->>>>>>> 21324e24
              TypeSynonymInstances, RecordWildCards #-}
 -----------------------------------------------------------------------------
 --
