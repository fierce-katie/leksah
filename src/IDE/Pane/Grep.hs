--- conflicted
+++ resolved
@@ -30,11 +30,7 @@
 import Data.Typeable
 import IDE.Core.State
 import IDE.BufferMode
-<<<<<<< HEAD
-import IDE.Utils.Tool (runTool, ToolOutput(..))
-=======
 import IDE.Utils.Tool (runTool, ToolOutput(..), getProcessExitCode, interruptProcessGroupOf)
->>>>>>> 2f6a6db1
 import Control.Concurrent
        (forkOS, newEmptyMVar, isEmptyMVar, takeMVar, putMVar, MVar,
         forkIO)
@@ -45,31 +41,18 @@
 import Control.Applicative ((<$>))
 import System.FilePath ((</>), dropFileName)
 import System.Exit (ExitCode(..))
-<<<<<<< HEAD
 import IDE.Pane.Log (getLog, getDefaultLogLaunch)
 import Control.DeepSeq
-#ifdef MIN_VERSION_process_leksah
-import IDE.System.Process (getProcessExitCode, interruptProcessGroup)
-#else
-import System.Process (getProcessExitCode, interruptProcessGroupOf)
-#endif
-=======
-import IDE.Pane.Log (getLog)
-import Control.DeepSeq
->>>>>>> 2f6a6db1
 import qualified Data.Enumerator as E
        (Step(..), run_, Iteratee(..), run)
 import qualified Data.Enumerator.List as EL
        (foldM, head, dropWhile, isolate)
 import Data.Enumerator (($$), (>>==))
 import qualified Data.List as L ()
-<<<<<<< HEAD
-=======
 import Control.Monad (foldM, when)
 import Control.Monad.Trans.Reader (ask)
 import Control.Monad.Trans.Class (MonadTrans(..))
 import Control.Monad.IO.Class (MonadIO(..))
->>>>>>> 2f6a6db1
 
 data GrepRecord = GrepRecord {
             file        :: FilePath
@@ -196,11 +179,7 @@
                             return False
                     _ -> return False
              )
-<<<<<<< HEAD
-        sel `onSelectionChanged` (void $ gotoSource False)
-=======
         sel `onSelectionChanged` (gotoSource False >> return ())
->>>>>>> 2f6a6db1
 
 
         return (Just grep,[ConnectC cid1])
@@ -270,9 +249,6 @@
                 found <- if nooneWaiting
                     then do
                         (output, pid) <- runTool "grep" ((if caseSensitive then [] else ["-i"])
-<<<<<<< HEAD
-                            ++ ["-r", "-E", "-n", "-I", "--exclude=*~", "--exclude-dir=.svn", regexString] ++ subDirs) (Just dir)
-=======
                             ++ ["-r", "-E", "-n", "-I", "--exclude=*~",
 #if !defined(darwin_HOST_OS)
                                 "--exclude-dir=.svn",
@@ -280,22 +256,13 @@
                                 "--exclude-dir=.git",
 #endif
                                 regexString] ++ subDirs) (Just dir)
->>>>>>> 2f6a6db1
                         reflectIDE (do
                             E.run_ $ output $$ do
                                 let max = 1000
                                 step <- EL.isolate (toInteger max) $$ setGrepResults dir
                                 case step of
                                     E.Continue _ -> do
-<<<<<<< HEAD
-#ifdef MIN_VERSION_process_leksah
-                                        liftIO $ interruptProcessGroup pid
-#else
                                         liftIO $ interruptProcessGroupOf pid
-#endif
-=======
-                                        liftIO $ interruptProcessGroupOf pid
->>>>>>> 2f6a6db1
                                         liftIO $ postGUISync $ do
                                             nDir <- treeModelIterNChildren store Nothing
                                             liftIO $ treeStoreChange store [nDir-1] (\r -> r{ context = "(Stoped Searching)" })
@@ -320,10 +287,7 @@
     ideRef <- lift ask
     grep <- lift $ getGrep Nothing
     log <- lift $ getLog
-<<<<<<< HEAD
     defaultLogLaunch <- lift $ getDefaultLogLaunch
-=======
->>>>>>> 2f6a6db1
     let store = grepStore grep
         view  = treeView grep
     nDir <- liftIO $ postGUISync $ do
@@ -334,11 +298,7 @@
     EL.foldM (\count line -> do
         if isError line
             then do
-<<<<<<< HEAD
                 liftIO $ postGUISync $ reflectIDE (defaultLineLogger log defaultLogLaunch line >> return ()) ideRef
-=======
-                liftIO $ postGUISync $ reflectIDE (defaultLineLogger log line >> return ()) ideRef
->>>>>>> 2f6a6db1
                 return count
             else do
                 case process dir line of
