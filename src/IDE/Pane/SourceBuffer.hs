--- conflicted
+++ resolved
@@ -1,9 +1,6 @@
 {-# LANGUAGE FlexibleInstances, DeriveDataTypeable, MultiParamTypeClasses,
              TypeSynonymInstances, ScopedTypeVariables, RankNTypes #-}
-<<<<<<< HEAD
-=======
 {-# OPTIONS_GHC -fwarn-unused-imports #-}
->>>>>>> 21324e24
 -----------------------------------------------------------------------------
 --
 -- Module      :  IDE.Pane.SourceBuffer
@@ -1394,9 +1391,5 @@
     if use
         then mapM_ (\b -> modeEditToCandy (mode b)
             (modeEditInCommentOrString (mode b))) buffers
-<<<<<<< HEAD
         else mapM_ (modeEditFromCandy . mode) buffers
-=======
-        else mapM_ (modeEditFromCandy . mode) buffers
-
->>>>>>> 21324e24
+
