module IDE.LPaste where

import IDE.Core.Types
import IDE.Core.State
import IDE.Pane.SourceBuffer

import Data.Maybe
<<<<<<< HEAD
=======
import Data.String.Utils
import qualified Data.Text as T
>>>>>>> df46c874
import Network.HTTP

<<<<<<< HEAD
type Parameter = (String, String)
=======
import Control.Monad.IO.Class (liftIO, MonadIO)

-- | Post record type containing the @content@ and optionally the @title@.
data Post = Post {
    title :: Maybe String,
    content :: String
}

-- | Parameters of the LPaste upload. Maybe fields are optional
data Parameters = Parameters {
    private :: Bool,
    author  :: Maybe String,
    channel :: Maybe String,
    email   :: Maybe String
}

-- | Make the link from a parameter and a post record
makeLink :: Parameters -> Post -> String
makeLink parameters post =
    replace " " "+" $
    concat [ "http://lpaste.net/new"
           , "?private="
           , if private parameters then "Private" else "Public"
           , "&title="
           , fromMaybe "" $ title post
           , "&author="
           , fromMaybe "" $ author parameters
           , "&language=haskell"
           , "&channel="
           , fromMaybe "" $ channel parameters
           , "&paste="
           , content post
           , "&email="
           , fromMaybe "" $ email parameters
           ]
>>>>>>> df46c874

-- | Default Leksah parameters
leksahParams :: [Parameter]
leksahParams =
    [ ("public", "Public")
    , ("author" , "Leksah Haskell IDE")
    , ("channel", "")
    , ("language", "haskell") -- Might change in the future
    , ("email"  , "")
    ]

mkReq :: String -> String
mkReq str =
    let post = [("title", "leksah test"), ("paste", str)] -- Randomly generate te title
    in "http://lpaste.net/new?" ++ urlEncodeVars (leksahParams ++ post)

-- | Lookup the value of the location header.
locationLookup :: [Header] -> String
locationLookup [] = ""
locationLookup (Header k v:xs) =
    if HdrLocation == k then v else locationLookup xs

-- | Main purpose function: Perform all the necessary actions for uploading and
-- return the link to the submission.
--
-- The simpleHTTP will return a Right on succes, the unwrapping is a workaround
-- and should be replaced with an Except monad.
uploadSelected :: String -> IO String
uploadSelected str =
<<<<<<< HEAD
    (\(Right x) -> (++) "http://lpaste.net" . locationLookup $ rspHeaders x) <$>
    simpleHTTP (postRequest $ mkReq str)
=======
    let link = makeLink defaultParameters (Post { title = Nothing, content = str})
    in ((++) "http://lpaste.net" . locationLookup . extractHeaders) <$> simpleHTTP (getRequest link)

uploadToLpaste :: IDEM ()
uploadToLpaste = do
    maybeText <- selectedTextOrCurrentLine
    case maybeText of
        Just text -> do
            ideMessage Normal $ T.pack "Uploading to lpaste.net..."
            link <- liftIO $ uploadSelected $ T.unpack text
            ideMessage Normal $ T.pack("Done. Link: " ++ link)
        Nothing   -> ideMessage Normal $ T.pack "Please select some text in the editor"
>>>>>>> df46c874
<|MERGE_RESOLUTION|>--- conflicted
+++ resolved
@@ -1,56 +1,16 @@
 module IDE.LPaste where
 
+import IDE.Core.State
 import IDE.Core.Types
-import IDE.Core.State
 import IDE.Pane.SourceBuffer
 
+import Control.Monad.IO.Class (liftIO, MonadIO)
 import Data.Maybe
-<<<<<<< HEAD
-=======
-import Data.String.Utils
-import qualified Data.Text as T
->>>>>>> df46c874
 import Network.HTTP
 
-<<<<<<< HEAD
+import qualified Data.Text as T
+
 type Parameter = (String, String)
-=======
-import Control.Monad.IO.Class (liftIO, MonadIO)
-
--- | Post record type containing the @content@ and optionally the @title@.
-data Post = Post {
-    title :: Maybe String,
-    content :: String
-}
-
--- | Parameters of the LPaste upload. Maybe fields are optional
-data Parameters = Parameters {
-    private :: Bool,
-    author  :: Maybe String,
-    channel :: Maybe String,
-    email   :: Maybe String
-}
-
--- | Make the link from a parameter and a post record
-makeLink :: Parameters -> Post -> String
-makeLink parameters post =
-    replace " " "+" $
-    concat [ "http://lpaste.net/new"
-           , "?private="
-           , if private parameters then "Private" else "Public"
-           , "&title="
-           , fromMaybe "" $ title post
-           , "&author="
-           , fromMaybe "" $ author parameters
-           , "&language=haskell"
-           , "&channel="
-           , fromMaybe "" $ channel parameters
-           , "&paste="
-           , content post
-           , "&email="
-           , fromMaybe "" $ email parameters
-           ]
->>>>>>> df46c874
 
 -- | Default Leksah parameters
 leksahParams :: [Parameter]
@@ -80,12 +40,8 @@
 -- and should be replaced with an Except monad.
 uploadSelected :: String -> IO String
 uploadSelected str =
-<<<<<<< HEAD
     (\(Right x) -> (++) "http://lpaste.net" . locationLookup $ rspHeaders x) <$>
     simpleHTTP (postRequest $ mkReq str)
-=======
-    let link = makeLink defaultParameters (Post { title = Nothing, content = str})
-    in ((++) "http://lpaste.net" . locationLookup . extractHeaders) <$> simpleHTTP (getRequest link)
 
 uploadToLpaste :: IDEM ()
 uploadToLpaste = do
@@ -95,5 +51,4 @@
             ideMessage Normal $ T.pack "Uploading to lpaste.net..."
             link <- liftIO $ uploadSelected $ T.unpack text
             ideMessage Normal $ T.pack("Done. Link: " ++ link)
-        Nothing   -> ideMessage Normal $ T.pack "Please select some text in the editor"
->>>>>>> df46c874
+        Nothing   -> ideMessage Normal $ T.pack "Please select some text in the editor"