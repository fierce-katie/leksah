--- conflicted
+++ resolved
@@ -131,10 +131,7 @@
 ,   onKeyPress
 ,   onKeyRelease
 ,   onLookupInfo
-<<<<<<< HEAD
 ,   onMotionNotifyEvent
-=======
->>>>>>> 2f6a6db1
 ,   onMotionNotify
 ,   onLeaveNotify
 ,   onPopulatePopup
@@ -144,12 +141,7 @@
 import Data.Char (isAlphaNum, isSymbol)
 import Data.Maybe (fromJust, maybeToList)
 import Data.IORef
-<<<<<<< HEAD
-import Control.Monad (when, void)
-import Control.Monad.Reader (liftIO, ask)
-=======
 import Control.Monad (when)
->>>>>>> 2f6a6db1
 import Control.Applicative ((<$>))
 
 import qualified Graphics.UI.Gtk as Gtk hiding(afterToggleOverwrite)
@@ -165,6 +157,7 @@
 import System.Glib.MainLoop
 import qualified Graphics.UI.Gtk.Multiline.TextView as Gtk
 import qualified Graphics.UI.Gtk.Gdk.Events as GtkOld
+import qualified Graphics.UI.Gtk.Gdk.EventM as GTKEventM
 import System.Glib.Attributes (AttrOp(..))
 import System.GIO.File.ContentType (contentTypeGuess)
 
@@ -180,14 +173,9 @@
 import IDE.Utils.GUIUtils(controlIsPressed)
 import Paths_leksah (getDataDir)
 import System.FilePath ((</>))
-<<<<<<< HEAD
-
-import qualified Graphics.UI.Gtk.Gdk.EventM as GTKEventM
-=======
 import Control.Monad.IO.Class (liftIO)
 import Control.Monad.Trans.Reader (ask)
 import qualified Control.Monad.Reader as Gtk (liftIO)
->>>>>>> 2f6a6db1
 
 -- Data types
 data EditorBuffer = GtkEditorBuffer Gtk.SourceBuffer
@@ -1200,11 +1188,7 @@
         id1 <- sv `Gtk.on` Gtk.motionNotifyEvent $ do
             (ex,ey)     <- Gtk.eventCoordinates
             modifier    <- Gtk.eventModifier
-<<<<<<< HEAD
-            liftIO $ reflectIDE (f ex ey modifier) ideR
-=======
             Gtk.liftIO $ reflectIDE (f ex ey modifier) ideR
->>>>>>> 2f6a6db1
         return [ConnectC id1]
 #ifdef LEKSAH_WITH_YI
 onMotionNotify (YiEditorView v) f = do
@@ -1224,11 +1208,7 @@
     ideR <- ask
     liftIO $ do
         id1 <- sv `Gtk.on` Gtk.leaveNotifyEvent $ do
-<<<<<<< HEAD
-            liftIO $ reflectIDE (f) ideR
-=======
             Gtk.liftIO $ reflectIDE (f) ideR
->>>>>>> 2f6a6db1
         return [ConnectC id1]
 #ifdef LEKSAH_WITH_YI
 onLeaveNotify (YiEditorView v) f = do
