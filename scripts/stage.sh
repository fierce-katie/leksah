--- conflicted
+++ resolved
@@ -14,18 +14,6 @@
 # Only used by OS X
 # export DYLD_LIBRARY_PATH="/System/Library/Frameworks/ApplicationServices.framework/Versions/A/Frameworks/ImageIO.framework/Versions/A/Resources:$GTK_PREFIX/lib:$DYLD_LIBRARY_PATH"
 
-<<<<<<< HEAD
-if [ "$GHC_VER" != "6.12.3" ]; then
-  LEKSAH_YI_FLAGS="yi -dyre"
-  cd ../yi/yi || exit
-  cabal clean || exit
-  cabal configure --flags="pango -vte -vty" --prefix=$GTK_PREFIX --extra-lib-dirs="$GTK_PREFIX/lib" || exit
-  cabal build || exit
-  cabal copy || exit
-  cabal register || exit
-  cd ..
-fi
-=======
 #if [ "$GHC_VER" != "6.12.3" ]; then
 #  LEKSAH_YI_FLAGS="yi -dyre"
 #  cd ../yi/yi || exit
@@ -36,7 +24,6 @@
 #  cabal register || exit
 #  cd ..
 #fi
->>>>>>> 21324e24
 
 cd ../ltk || exit
 cabal clean || exit
